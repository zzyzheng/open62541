#include "ua_util.h"
#include "ua_types.h"
#include "ua_types_generated.h"
#include "ua_types_generated_handling.h"

#include "pcg_basic.h"
#include "libc_time.h"

/* Datatype Handling
 * -----------------
 * This file contains handling functions for the builtin types and functions
 * handling of structured types and arrays. These need type descriptions in a
 * UA_DataType structure. The UA_DataType structures as well as all non-builtin
 * datatypes are autogenerated. */

/* Static definition of NULL type instances */
UA_EXPORT const UA_String UA_STRING_NULL = {.length = 0, .data = NULL };
UA_EXPORT const UA_ByteString UA_BYTESTRING_NULL = {.length = 0, .data = NULL };
UA_EXPORT const UA_Guid UA_GUID_NULL = {.data1 = 0, .data2 = 0, .data3 = 0,
                                        .data4 = {0,0,0,0,0,0,0,0}};
UA_EXPORT const UA_NodeId UA_NODEID_NULL = {0, UA_NODEIDTYPE_NUMERIC, {0}};
UA_EXPORT const UA_ExpandedNodeId UA_EXPANDEDNODEID_NULL = {
    .nodeId = { .namespaceIndex = 0, .identifierType = UA_NODEIDTYPE_NUMERIC,
                .identifier.numeric = 0 },
    .namespaceUri = {.length = 0, .data = NULL}, .serverIndex = 0 };

static void UA_deleteMembers_noInit(void *p, const UA_DataType *type);

/***************************/
/* Random Number Generator */
/***************************/

static UA_THREAD_LOCAL pcg32_random_t UA_rng = PCG32_INITIALIZER;

void
UA_random_seed(UA_UInt64 seed) {
    pcg32_srandom_r(&UA_rng, seed, (uint64_t)UA_DateTime_now());
}

UA_UInt32
UA_UInt32_random(void) {
    return (UA_UInt32)pcg32_random_r(&UA_rng);
}

/*****************/
/* Builtin Types */
/*****************/

UA_String
UA_String_fromChars(char const src[]) {
    UA_String str = UA_STRING_NULL;
    size_t length = strlen(src);
    if(length > 0) {
        str.data = UA_malloc(length);
        if(!str.data)
            return str;
    } else {
        str.data = UA_EMPTY_ARRAY_SENTINEL;
    }
    memcpy(str.data, src, length);
    str.length = length;
    return str;
}

UA_Boolean
UA_String_equal(const UA_String *string1, const UA_String *string2) {
    if(string1->length != string2->length)
        return false;
    UA_Int32 is = memcmp((char const*)string1->data,
                         (char const*)string2->data, string1->length);
    return (is == 0) ? true : false;
}

<<<<<<< HEAD
UA_StatusCode UA_String_append(UA_String *string1, const UA_String *string2){
    if(!string1 || !string2)
        return UA_STATUSCODE_BADINVALIDARGUMENT;
    void* ptr = UA_realloc(string1->data,string1->length+string2->length);
    if(!ptr)
        return UA_STATUSCODE_BADOUTOFMEMORY;

    string1->data = ptr;
    memcpy(string1->data+string1->length,string2->data,string2->length);
    string1->length += string2->length;
    return UA_STATUSCODE_GOOD;
=======
static void
String_deleteMembers(UA_String *s, const UA_DataType *_) {
    UA_free((void*)((uintptr_t)s->data & ~(uintptr_t)UA_EMPTY_ARRAY_SENTINEL));
>>>>>>> 24604543
}

/* DateTime */
UA_DateTimeStruct
UA_DateTime_toStruct(UA_DateTime t) {
    /* Calculating the the milli-, micro- and nanoseconds */
    UA_DateTimeStruct dateTimeStruct;
    dateTimeStruct.nanoSec  = (UA_UInt16)((t % 10) * 100);
    dateTimeStruct.microSec = (UA_UInt16)((t % 10000) / 10);
    dateTimeStruct.milliSec = (UA_UInt16)((t % 10000000) / 10000);

    /* Calculating the unix time with #include <time.h> */
    time_t secSinceUnixEpoch = (time_t)((t - UA_DATETIME_UNIX_EPOCH) / UA_SEC_TO_DATETIME);
    struct tm ts;
    memset(&ts, 0, sizeof(struct tm));
    __secs_to_tm(secSinceUnixEpoch, &ts);
    dateTimeStruct.sec    = (UA_UInt16)ts.tm_sec;
    dateTimeStruct.min    = (UA_UInt16)ts.tm_min;
    dateTimeStruct.hour   = (UA_UInt16)ts.tm_hour;
    dateTimeStruct.day    = (UA_UInt16)ts.tm_mday;
    dateTimeStruct.month  = (UA_UInt16)(ts.tm_mon + 1);
    dateTimeStruct.year   = (UA_UInt16)(ts.tm_year + 1900);
    return dateTimeStruct;
}

static void
printNumber(UA_UInt16 n, UA_Byte *pos, size_t digits) {
    for(size_t i = digits; i > 0; i--) {
        pos[i-1] = (UA_Byte)((n % 10) + '0');
        n = n / 10;
    }
}

UA_String
UA_DateTime_toString(UA_DateTime t) {
    UA_String str = UA_STRING_NULL;
    // length of the string is 31 (plus \0 at the end)
    if(!(str.data = UA_malloc(32)))
        return str;
    str.length = 31;
    UA_DateTimeStruct tSt = UA_DateTime_toStruct(t);
    printNumber(tSt.month, str.data, 2);
    str.data[2] = '/';
    printNumber(tSt.day, &str.data[3], 2);
    str.data[5] = '/';
    printNumber(tSt.year, &str.data[6], 4);
    str.data[10] = ' ';
    printNumber(tSt.hour, &str.data[11], 2);
    str.data[13] = ':';
    printNumber(tSt.min, &str.data[14], 2);
    str.data[16] = ':';
    printNumber(tSt.sec, &str.data[17], 2);
    str.data[19] = '.';
    printNumber(tSt.milliSec, &str.data[20], 3);
    str.data[23] = '.';
    printNumber(tSt.microSec, &str.data[24], 3);
    str.data[27] = '.';
    printNumber(tSt.nanoSec, &str.data[28], 3);
    return str;
}

/* Guid */
UA_Boolean
UA_Guid_equal(const UA_Guid *g1, const UA_Guid *g2) {
    if(memcmp(g1, g2, sizeof(UA_Guid)) == 0)
        return true;
    return false;
}

UA_Guid
UA_Guid_random(void) {
    UA_Guid result;
    result.data1 = (UA_UInt32)pcg32_random_r(&UA_rng);
    UA_UInt32 r = (UA_UInt32)pcg32_random_r(&UA_rng);
    result.data2 = (UA_UInt16) r;
    result.data3 = (UA_UInt16) (r >> 16);
    r = (UA_UInt32)pcg32_random_r(&UA_rng);
    result.data4[0] = (UA_Byte)r;
    result.data4[1] = (UA_Byte)(r >> 4);
    result.data4[2] = (UA_Byte)(r >> 8);
    result.data4[3] = (UA_Byte)(r >> 12);
    r = (UA_UInt32)pcg32_random_r(&UA_rng);
    result.data4[4] = (UA_Byte)r;
    result.data4[5] = (UA_Byte)(r >> 4);
    result.data4[6] = (UA_Byte)(r >> 8);
    result.data4[7] = (UA_Byte)(r >> 12);
    return result;
}

/* ByteString */
UA_StatusCode
UA_ByteString_allocBuffer(UA_ByteString *bs, size_t length) {
    if(length == 0) {
        UA_ByteString_init(bs);
        return UA_STATUSCODE_GOOD;
    }
    if(!(bs->data = UA_malloc(length)))
        return UA_STATUSCODE_BADOUTOFMEMORY;
    bs->length = length;
    return UA_STATUSCODE_GOOD;
}

/* NodeId */
static void
NodeId_deleteMembers(UA_NodeId *p, const UA_DataType *_) {
    switch(p->identifierType) {
    case UA_NODEIDTYPE_STRING:
    case UA_NODEIDTYPE_BYTESTRING:
        String_deleteMembers(&p->identifier.string, NULL);
        break;
    default: break;
    }
}

static UA_StatusCode
NodeId_copy(UA_NodeId const *src, UA_NodeId *dst, const UA_DataType *_) {
    UA_StatusCode retval = UA_STATUSCODE_GOOD;
    switch(src->identifierType) {
    case UA_NODEIDTYPE_NUMERIC:
        *dst = *src;
        return UA_STATUSCODE_GOOD;
    case UA_NODEIDTYPE_STRING:
        retval |= UA_String_copy(&src->identifier.string, &dst->identifier.string);
        break;
    case UA_NODEIDTYPE_GUID:
        retval |= UA_Guid_copy(&src->identifier.guid, &dst->identifier.guid);
        break;
    case UA_NODEIDTYPE_BYTESTRING:
        retval |= UA_ByteString_copy(&src->identifier.byteString, &dst->identifier.byteString);
        break;
    default:
        return UA_STATUSCODE_BADINTERNALERROR;
    }
    dst->namespaceIndex = src->namespaceIndex;
    dst->identifierType = src->identifierType;
    return retval;
}

UA_Boolean
UA_NodeId_isNull(const UA_NodeId *p) {
    if(p->namespaceIndex != 0)
        return false;
    switch(p->identifierType) {
    case UA_NODEIDTYPE_NUMERIC:
        return (p->identifier.numeric == 0);
    case UA_NODEIDTYPE_GUID:
        return (p->identifier.guid.data1 == 0 &&
                p->identifier.guid.data2 == 0 &&
                p->identifier.guid.data3 == 0 &&
                p->identifier.guid.data4[0] == 0 &&
                p->identifier.guid.data4[1] == 0 &&
                p->identifier.guid.data4[2] == 0 &&
                p->identifier.guid.data4[3] == 0 &&
                p->identifier.guid.data4[4] == 0 &&
                p->identifier.guid.data4[5] == 0 &&
                p->identifier.guid.data4[6] == 0 &&
                p->identifier.guid.data4[7] == 0);
    default:
        break;
    }
    return (p->identifier.string.length == 0);
}

UA_Boolean
UA_NodeId_equal(const UA_NodeId *n1, const UA_NodeId *n2) {
    if(n1->namespaceIndex != n2->namespaceIndex || n1->identifierType!=n2->identifierType)
        return false;
    switch(n1->identifierType) {
    case UA_NODEIDTYPE_NUMERIC:
        if(n1->identifier.numeric == n2->identifier.numeric)
            return true;
        else
            return false;
    case UA_NODEIDTYPE_STRING:
        return UA_String_equal(&n1->identifier.string, &n2->identifier.string);
    case UA_NODEIDTYPE_GUID:
        return UA_Guid_equal(&n1->identifier.guid, &n2->identifier.guid);
    case UA_NODEIDTYPE_BYTESTRING:
        return UA_ByteString_equal(&n1->identifier.byteString, &n2->identifier.byteString);
    }
    return false;
}

/* ExpandedNodeId */
static void
ExpandedNodeId_deleteMembers(UA_ExpandedNodeId *p, const UA_DataType *_) {
    NodeId_deleteMembers(&p->nodeId, _);
    String_deleteMembers(&p->namespaceUri, NULL);
}

static UA_StatusCode
ExpandedNodeId_copy(UA_ExpandedNodeId const *src, UA_ExpandedNodeId *dst,
                    const UA_DataType *_) {
    UA_StatusCode retval = NodeId_copy(&src->nodeId, &dst->nodeId, NULL);
    retval |= UA_String_copy(&src->namespaceUri, &dst->namespaceUri);
    dst->serverIndex = src->serverIndex;
    return retval;
}

/* ExtensionObject */
static void
ExtensionObject_deleteMembers(UA_ExtensionObject *p, const UA_DataType *_) {
    switch(p->encoding) {
    case UA_EXTENSIONOBJECT_ENCODED_NOBODY:
    case UA_EXTENSIONOBJECT_ENCODED_BYTESTRING:
    case UA_EXTENSIONOBJECT_ENCODED_XML:
        NodeId_deleteMembers(&p->content.encoded.typeId, NULL);
        String_deleteMembers(&p->content.encoded.body, NULL);
        break;
    case UA_EXTENSIONOBJECT_DECODED:
        if(p->content.decoded.data)
            UA_delete(p->content.decoded.data, p->content.decoded.type);
        break;
    default:
        break;
    }
}

static UA_StatusCode
ExtensionObject_copy(UA_ExtensionObject const *src, UA_ExtensionObject *dst,
                     const UA_DataType *_) {
    UA_StatusCode retval = UA_STATUSCODE_GOOD;
    switch(src->encoding) {
    case UA_EXTENSIONOBJECT_ENCODED_NOBODY:
    case UA_EXTENSIONOBJECT_ENCODED_BYTESTRING:
    case UA_EXTENSIONOBJECT_ENCODED_XML:
        dst->encoding = src->encoding;
        retval = NodeId_copy(&src->content.encoded.typeId, &dst->content.encoded.typeId, NULL);
        retval |= UA_ByteString_copy(&src->content.encoded.body, &dst->content.encoded.body);
        break;
    case UA_EXTENSIONOBJECT_DECODED:
    case UA_EXTENSIONOBJECT_DECODED_NODELETE:
        if(!src->content.decoded.type || !src->content.decoded.data)
            return UA_STATUSCODE_BADINTERNALERROR;
        dst->encoding = UA_EXTENSIONOBJECT_DECODED;
        dst->content.decoded.type = src->content.decoded.type;
        retval = UA_Array_copy(src->content.decoded.data, 1,
            &dst->content.decoded.data, src->content.decoded.type);
        break;
    default:
        break;
    }
    return retval;
}

/* Variant */
static void
Variant_deletemembers(UA_Variant *p, const UA_DataType *_) {
    if(p->storageType != UA_VARIANT_DATA)
        return;
    if(p->type && p->data > UA_EMPTY_ARRAY_SENTINEL) {
        if(p->arrayLength == 0)
            p->arrayLength = 1;
        UA_Array_delete(p->data, p->arrayLength, p->type);
    }
    if((void*)p->arrayDimensions > UA_EMPTY_ARRAY_SENTINEL)
        UA_free(p->arrayDimensions);
}

static UA_StatusCode
Variant_copy(UA_Variant const *src, UA_Variant *dst, const UA_DataType *_) {
    size_t length = src->arrayLength;
    if(UA_Variant_isScalar(src))
        length = 1;
    UA_StatusCode retval = UA_Array_copy(src->data, length, &dst->data, src->type);
    if(retval != UA_STATUSCODE_GOOD)
        return retval;
    dst->arrayLength = src->arrayLength;
    dst->type = src->type;
    if(src->arrayDimensions) {
        retval = UA_Array_copy(src->arrayDimensions, src->arrayDimensionsSize,
            (void**)&dst->arrayDimensions, &UA_TYPES[UA_TYPES_INT32]);
        if(retval != UA_STATUSCODE_GOOD)
            return retval;
        dst->arrayDimensionsSize = src->arrayDimensionsSize;
    }
    return UA_STATUSCODE_GOOD;
}

void
UA_Variant_setScalar(UA_Variant *v, void * UA_RESTRICT p,
                     const UA_DataType *type) {
    UA_Variant_init(v);
    v->type = type;
    v->arrayLength = 0;
    v->data = p;
}

UA_StatusCode
UA_Variant_setScalarCopy(UA_Variant *v, const void *p,
                         const UA_DataType *type) {
    void *new = UA_malloc(type->memSize);
    if(!new)
        return UA_STATUSCODE_BADOUTOFMEMORY;
    UA_StatusCode retval = UA_copy(p, new, type);
    if(retval != UA_STATUSCODE_GOOD) {
        UA_free(new);
        //cppcheck-suppress memleak
        return retval;
    }
    UA_Variant_setScalar(v, new, type);
    //cppcheck-suppress memleak
    return UA_STATUSCODE_GOOD;
}

void UA_Variant_setArray(UA_Variant *v, void * UA_RESTRICT array,
                         size_t arraySize, const UA_DataType *type) {
    UA_Variant_init(v);
    v->data = array;
    v->arrayLength = arraySize;
    v->type = type;
}

UA_StatusCode
UA_Variant_setArrayCopy(UA_Variant *v, const void *array,
                        size_t arraySize, const UA_DataType *type) {
    UA_Variant_init(v);
    UA_StatusCode retval = UA_Array_copy(array, arraySize, &v->data, type);
    if(retval != UA_STATUSCODE_GOOD)
        return retval;
    v->arrayLength = arraySize;
    v->type = type;
    return UA_STATUSCODE_GOOD;
}

/* Range-wise access to Variants */

/* Test if a range is compatible with a variant. If yes, the following values are set:
 * - total: how many elements are in the range
 * - block: how big is each contiguous block of elements in the variant that maps into the range
 * - stride: how many elements are between the blocks (beginning to beginning)
 * - first: where does the first block begin */
static UA_StatusCode
computeStrides(const UA_Variant *v, const UA_NumericRange range,
               size_t *total, size_t *block, size_t *stride, size_t *first) {
    /* Test the integrity of the source variant dimensions */
    size_t dims_count = 1;
    UA_UInt32 elements = 1;
#if(MAX_SIZE > 0xffffffff) /* 64bit only */
    if(v->arrayLength > UA_UINT32_MAX)
        return UA_STATUSCODE_BADINTERNALERROR;
#endif
    UA_UInt32 arrayLength = (UA_UInt32)v->arrayLength;
    const UA_UInt32 *dims = &arrayLength;
    if(v->arrayDimensionsSize > 0) {
        dims_count = v->arrayDimensionsSize;
        dims = (UA_UInt32*)v->arrayDimensions;
        for(size_t i = 0; i < dims_count; i++)
            elements *= dims[i];
        if(elements != v->arrayLength)
            return UA_STATUSCODE_BADINTERNALERROR;
    }

    /* Test the integrity of the range */
    size_t count = 1;
    if(range.dimensionsSize != dims_count)
        return UA_STATUSCODE_BADINDEXRANGENODATA;
    for(size_t i = 0; i < dims_count; i++) {
        if(range.dimensions[i].min > range.dimensions[i].max)
            return UA_STATUSCODE_BADINDEXRANGEINVALID;
        if(range.dimensions[i].max >= dims[i])
            return UA_STATUSCODE_BADINDEXRANGENODATA;
        count *= (range.dimensions[i].max - range.dimensions[i].min) + 1;
    }

    /* Compute the stride length and the position of the first element */
    size_t b = 1, s = elements, f = 0;
    size_t running_dimssize = 1;
    UA_Boolean found_contiguous = false;
    for(size_t k = dims_count - 1; ; k--) {
        if(!found_contiguous && (range.dimensions[k].min != 0 || range.dimensions[k].max + 1 != dims[k])) {
            found_contiguous = true;
            b = (range.dimensions[k].max - range.dimensions[k].min + 1) * running_dimssize;
            s = dims[k] * running_dimssize;
        }
        f += running_dimssize * range.dimensions[k].min;
        running_dimssize *= dims[k];
        if(k == 0)
            break;
    }
    *total = count;
    *block = b;
    *stride = s;
    *first = f;
    return UA_STATUSCODE_GOOD;
}

/* Is the type string-like? */
static UA_Boolean
isStringLike(const UA_DataType *type) {
    if(type->membersSize == 1 && type->members[0].isArray &&
       type->members[0].namespaceZero &&
       type->members[0].memberTypeIndex == UA_TYPES_BYTE)
        return true;
    return false;
}

static UA_StatusCode
copySubString(const UA_String *src, UA_String *dst,
              const UA_NumericRangeDimension *dim) {
    if(dim->min > dim->max)
        return UA_STATUSCODE_BADINDEXRANGEINVALID;
    if(dim->max >= src->length)
        return UA_STATUSCODE_BADINDEXRANGENODATA;

    size_t length = dim->max - dim->min + 1;
    UA_StatusCode retval = UA_ByteString_allocBuffer(dst, length);
    if(retval != UA_STATUSCODE_GOOD)
        return retval;

    memcpy(dst->data, &src->data[dim->min], length);
    return UA_STATUSCODE_GOOD;
}

UA_StatusCode
UA_Variant_copyRange(const UA_Variant *orig_src, UA_Variant *dst,
                     const UA_NumericRange range) {
    UA_Boolean isScalar = UA_Variant_isScalar(orig_src);
    UA_Boolean stringLike = isStringLike(orig_src->type);
    const UA_Variant *src = orig_src;
    UA_Variant arraySrc;

    /* Extract the range for copying at this level. The remaining range is dealt
     * with in the "scalar" type that may define an array by itself (string,
     * variant, ...). */
    UA_NumericRange thisrange, nextrange;
    UA_NumericRangeDimension scalarThisDimension = (UA_NumericRangeDimension){
        .min = 0, .max = 0}; /* a single entry */
    if(isScalar) {
        /* Replace scalar src with array of length 1 */
        arraySrc = *src;
        arraySrc.arrayLength = 1;
        src = &arraySrc;
        /* Deal with all range dimensions within the scalar */
        thisrange.dimensions = &scalarThisDimension;
        thisrange.dimensionsSize = 1;
        nextrange = range;
    } else {
        /* Deal with as many range dimensions as possible right now */
        size_t dims = src->arrayDimensionsSize;
        if(dims == 0)
            dims = 1;
        if(dims > range.dimensionsSize)
            return UA_STATUSCODE_BADINDEXRANGEINVALID;
       thisrange = range;
       thisrange.dimensionsSize = dims;
       nextrange.dimensions = &range.dimensions[dims];
       nextrange.dimensionsSize = range.dimensionsSize - dims;
    }
        
    /* Compute the strides */
    size_t count, block, stride, first;
    UA_StatusCode retval = computeStrides(src, thisrange, &count, &block, &stride, &first);
    if(retval != UA_STATUSCODE_GOOD)
        return retval;

    /* Allocate the array */
    UA_Variant_init(dst);
    size_t elem_size = src->type->memSize;
    dst->data = UA_malloc(elem_size * count);
    if(!dst->data)
        return UA_STATUSCODE_BADOUTOFMEMORY;

    /* Copy the range */
    size_t block_count = count / block;
    uintptr_t nextdst = (uintptr_t)dst->data;
    uintptr_t nextsrc = (uintptr_t)src->data + (elem_size * first);
    if(nextrange.dimensionsSize == 0) {
        /* no nextrange */
        if(src->type->fixedSize) {
            for(size_t i = 0; i < block_count; i++) {
                memcpy((void*)nextdst, (void*)nextsrc, elem_size * block);
                nextdst += block * elem_size;
                nextsrc += stride * elem_size;
            }
        } else {
            for(size_t i = 0; i < block_count; i++) {
                for(size_t j = 0; j < block && retval == UA_STATUSCODE_GOOD; j++) {
                    retval = UA_copy((const void*)nextsrc, (void*)nextdst, src->type);
                    nextdst += elem_size;
                    nextsrc += elem_size;
                }
                nextsrc += (stride - block) * elem_size;
            }
        }
    } else {
        /* nextrange can only be used for variants and stringlike with remaining
         * range of dimension 1 */
        if(src->type != &UA_TYPES[UA_TYPES_VARIANT]) {
            if(!stringLike)
                retval = UA_STATUSCODE_BADINDEXRANGENODATA;
            if(nextrange.dimensionsSize != 1)
                retval = UA_STATUSCODE_BADINDEXRANGENODATA;
        }

        /* copy the content */
        for(size_t i = 0; i < block_count; i++) {
            for(size_t j = 0; j < block && retval == UA_STATUSCODE_GOOD; j++) {
                if(stringLike)
                    retval = copySubString((const UA_String*)nextsrc,
                                           (UA_String*)nextdst, nextrange.dimensions);
                else
                    retval = UA_Variant_copyRange((const UA_Variant*)nextsrc,
                                                  (UA_Variant*)nextdst, nextrange);
                nextdst += elem_size;
                nextsrc += elem_size;
            }
            nextsrc += (stride - block) * elem_size;
        }
    }

    /* Clean up if copying failed */
    if(retval != UA_STATUSCODE_GOOD) {
        size_t copied = ((nextdst - elem_size) - (uintptr_t)dst->data) / elem_size;
        UA_Array_delete(dst->data, copied, src->type);
        dst->data = NULL;
        return retval;
    }

    /* Done if scalar */
    dst->type = src->type;
    if(isScalar)
        return retval;

    /* Finish the array */
    dst->arrayLength = count;
    if(src->arrayDimensionsSize > 0) {
        dst->arrayDimensions = UA_Array_new(thisrange.dimensionsSize, &UA_TYPES[UA_TYPES_UINT32]);
        if(!dst->arrayDimensions) {
            Variant_deletemembers(dst, NULL);
            return UA_STATUSCODE_BADOUTOFMEMORY;
        }
        dst->arrayDimensionsSize = thisrange.dimensionsSize;
        for(size_t k = 0; k < thisrange.dimensionsSize; k++)
            dst->arrayDimensions[k] =
                thisrange.dimensions[k].max - thisrange.dimensions[k].min + 1;
    }
    return UA_STATUSCODE_GOOD;
}

/* TODO: Allow ranges to reach inside a scalars that are array-like, e.g.
   variant and strings. This is already possible for reading... */
static UA_StatusCode
Variant_setRange(UA_Variant *v, void *array, size_t arraySize,
                 const UA_NumericRange range, UA_Boolean copy) {
    /* Compute the strides */
    size_t count, block, stride, first;
    UA_StatusCode retval = computeStrides(v, range, &count, &block, &stride, &first);
    if(retval != UA_STATUSCODE_GOOD)
        return retval;
    if(count != arraySize)
        return UA_STATUSCODE_BADINDEXRANGEINVALID;

    /* Transfer the content */
    size_t block_count = count / block;
    size_t elem_size = v->type->memSize;
    uintptr_t nextdst = (uintptr_t)v->data + (first * elem_size);
    uintptr_t nextsrc = (uintptr_t)array;
    if(v->type->fixedSize || !copy) {
        for(size_t i = 0; i < block_count; i++) {
            memcpy((void*)nextdst, (void*)nextsrc, elem_size * block);
            nextsrc += block * elem_size;
            nextdst += stride * elem_size;
        }
    } else {
        for(size_t i = 0; i < block_count; i++) {
            for(size_t j = 0; j < block; j++) {
                UA_deleteMembers_noInit((void*)nextdst, v->type);
                retval |= UA_copy((void*)nextsrc, (void*)nextdst, v->type);
                nextdst += elem_size;
                nextsrc += elem_size;
            }
            nextdst += (stride - block) * elem_size;
        }
    }

    /* If pointers were transferred, initialize original array to prevent
     * reuse */
    if(!copy && !v->type->fixedSize)
        memset(array, 0, sizeof(elem_size)*arraySize);

    return retval;
}

UA_StatusCode
UA_Variant_setRange(UA_Variant *v, void * UA_RESTRICT array, size_t arraySize,
                    const UA_NumericRange range) {
    return Variant_setRange(v, array, arraySize, range, false);
}

UA_StatusCode
UA_Variant_setRangeCopy(UA_Variant *v, const void *array, size_t arraySize,
                        const UA_NumericRange range) {
    return Variant_setRange(v, (void*)(uintptr_t)array, arraySize, range, true);
}

/* LocalizedText */
static void
LocalizedText_deleteMembers(UA_LocalizedText *p, const UA_DataType *_) {
    String_deleteMembers(&p->locale, NULL);
    String_deleteMembers(&p->text, NULL);
}

static UA_StatusCode
LocalizedText_copy(UA_LocalizedText const *src, UA_LocalizedText *dst,
                   const UA_DataType *_) {
    UA_StatusCode retval = UA_String_copy(&src->locale, &dst->locale);
    retval |= UA_String_copy(&src->text, &dst->text);
    return retval;
}

/* DataValue */
static void
DataValue_deleteMembers(UA_DataValue *p, const UA_DataType *_) {
    Variant_deletemembers(&p->value, NULL);
}

static UA_StatusCode
DataValue_copy(UA_DataValue const *src, UA_DataValue *dst,
               const UA_DataType *_) {
    memcpy(dst, src, sizeof(UA_DataValue));
    UA_Variant_init(&dst->value);
    UA_StatusCode retval = Variant_copy(&src->value, &dst->value, NULL);
    if(retval != UA_STATUSCODE_GOOD)
        DataValue_deleteMembers(dst, NULL);
    return retval;
}

/* DiagnosticInfo */
static void
DiagnosticInfo_deleteMembers(UA_DiagnosticInfo *p, const UA_DataType *_) {
    String_deleteMembers(&p->additionalInfo, NULL);
    if(p->hasInnerDiagnosticInfo && p->innerDiagnosticInfo) {
        DiagnosticInfo_deleteMembers(p->innerDiagnosticInfo, NULL);
        UA_free(p->innerDiagnosticInfo);
    }
}

static UA_StatusCode
DiagnosticInfo_copy(UA_DiagnosticInfo const *src, UA_DiagnosticInfo *dst,
                    const UA_DataType *_) {
    memcpy(dst, src, sizeof(UA_DiagnosticInfo));
    UA_String_init(&dst->additionalInfo);
    dst->innerDiagnosticInfo = NULL;
    UA_StatusCode retval = UA_STATUSCODE_GOOD;
    if(src->hasAdditionalInfo)
       retval = UA_String_copy(&src->additionalInfo, &dst->additionalInfo);
    if(src->hasInnerDiagnosticInfo && src->innerDiagnosticInfo) {
        if((dst->innerDiagnosticInfo = UA_malloc(sizeof(UA_DiagnosticInfo)))) {
            retval |= DiagnosticInfo_copy(src->innerDiagnosticInfo,
                                          dst->innerDiagnosticInfo, NULL);
            dst->hasInnerDiagnosticInfo = true;
        } else {
            dst->hasInnerDiagnosticInfo = false;
            retval |= UA_STATUSCODE_BADOUTOFMEMORY;
        }
    }
    return retval;
}

/********************/
/* Structured Types */
/********************/

void *
UA_new(const UA_DataType *type) {
    void *p = UA_calloc(1, type->memSize);
    return p;
}

static UA_StatusCode
copyByte(const UA_Byte *src, UA_Byte *dst, const UA_DataType *_) {
    *dst = *src;
    return UA_STATUSCODE_GOOD;
}

static UA_StatusCode
copy2Byte(const UA_UInt16 *src, UA_UInt16 *dst, const UA_DataType *_) {
    *dst = *src;
    return UA_STATUSCODE_GOOD;
}

static UA_StatusCode
copy4Byte(const UA_UInt32 *src, UA_UInt32 *dst, const UA_DataType *_) {
    *dst = *src;
    return UA_STATUSCODE_GOOD;
}

static UA_StatusCode
copy8Byte(const UA_UInt64 *src, UA_UInt64 *dst, const UA_DataType *_) {
    *dst = *src;
    return UA_STATUSCODE_GOOD;
}

static UA_StatusCode
copyGuid(const UA_Guid *src, UA_Guid *dst, const UA_DataType *_) {
    *dst = *src;
    return UA_STATUSCODE_GOOD;
}

static UA_StatusCode copyNoInit(const void *src, void *dst, const UA_DataType *type);

typedef UA_StatusCode
(*UA_copySignature)(const void *src, void *dst, const UA_DataType *type);

static const UA_copySignature copyJumpTable[UA_BUILTIN_TYPES_COUNT + 1] = {
    (UA_copySignature)copyByte, // Boolean
    (UA_copySignature)copyByte, // SByte
    (UA_copySignature)copyByte, // Byte
    (UA_copySignature)copy2Byte, // Int16
    (UA_copySignature)copy2Byte, // UInt16
    (UA_copySignature)copy4Byte, // Int32
    (UA_copySignature)copy4Byte, // UInt32
    (UA_copySignature)copy8Byte, // Int64
    (UA_copySignature)copy8Byte, // UInt64
    (UA_copySignature)copy4Byte, // Float
    (UA_copySignature)copy8Byte, // Double
    (UA_copySignature)copyNoInit, // String
    (UA_copySignature)copy8Byte, // DateTime
    (UA_copySignature)copyGuid, // Guid
    (UA_copySignature)copyNoInit, // ByteString
    (UA_copySignature)copyNoInit, // XmlElement
    (UA_copySignature)NodeId_copy,
    (UA_copySignature)ExpandedNodeId_copy,
    (UA_copySignature)copy4Byte, // StatusCode
    (UA_copySignature)copyNoInit, // QualifiedName
    (UA_copySignature)LocalizedText_copy, // LocalizedText
    (UA_copySignature)ExtensionObject_copy,
    (UA_copySignature)DataValue_copy,
    (UA_copySignature)Variant_copy,
    (UA_copySignature)DiagnosticInfo_copy,
    (UA_copySignature)copyNoInit // all others
};

static UA_StatusCode
copyNoInit(const void *src, void *dst, const UA_DataType *type) {
    UA_StatusCode retval = UA_STATUSCODE_GOOD;
    uintptr_t ptrs = (uintptr_t)src;
    uintptr_t ptrd = (uintptr_t)dst;
    UA_Byte membersSize = type->membersSize;
    for(size_t i = 0; i < membersSize; i++) {
        const UA_DataTypeMember *member = &type->members[i];
        const UA_DataType *typelists[2] = { UA_TYPES, &type[-type->typeIndex] };
        const UA_DataType *memberType = &typelists[!member->namespaceZero][member->memberTypeIndex];
        if(!member->isArray) {
            ptrs += member->padding;
            ptrd += member->padding;
            size_t fi = memberType->builtin ? memberType->typeIndex : UA_BUILTIN_TYPES_COUNT;
            retval |= copyJumpTable[fi]((const void*)ptrs, (void*)ptrd, memberType);
            ptrs += memberType->memSize;
            ptrd += memberType->memSize;
        } else {
            ptrs += member->padding;
            ptrd += member->padding;
            size_t *dst_size = (size_t*)ptrd;
            const size_t size = *((const size_t*)ptrs);
            ptrs += sizeof(size_t);
            ptrd += sizeof(size_t);
            retval |= UA_Array_copy(*(void* const*)ptrs, size, (void**)ptrd, memberType);
            if(retval == UA_STATUSCODE_GOOD)
                *dst_size = size;
            else
                *dst_size = 0;
            ptrs += sizeof(void*);
            ptrd += sizeof(void*);
        }
    }
    return retval;
}

UA_StatusCode
UA_copy(const void *src, void *dst, const UA_DataType *type) {
    memset(dst, 0, type->memSize); /* init */
    UA_StatusCode retval = copyNoInit(src, dst, type);
    if(retval != UA_STATUSCODE_GOOD)
        UA_deleteMembers(dst, type);
    return retval;
}

typedef void (*UA_deleteMembersSignature)(void *p, const UA_DataType *type);
static void nopDeleteMembers(void *p, const UA_DataType *type) { }

static const UA_deleteMembersSignature deleteMembersJumpTable[UA_BUILTIN_TYPES_COUNT + 1] = {
    (UA_deleteMembersSignature)nopDeleteMembers, // Boolean
    (UA_deleteMembersSignature)nopDeleteMembers, // SByte
    (UA_deleteMembersSignature)nopDeleteMembers, // Byte
    (UA_deleteMembersSignature)nopDeleteMembers, // Int16
    (UA_deleteMembersSignature)nopDeleteMembers, // UInt16
    (UA_deleteMembersSignature)nopDeleteMembers, // Int32
    (UA_deleteMembersSignature)nopDeleteMembers, // UInt32
    (UA_deleteMembersSignature)nopDeleteMembers, // Int64
    (UA_deleteMembersSignature)nopDeleteMembers, // UInt64
    (UA_deleteMembersSignature)nopDeleteMembers, // Float
    (UA_deleteMembersSignature)nopDeleteMembers, // Double
    (UA_deleteMembersSignature)String_deleteMembers, // String
    (UA_deleteMembersSignature)nopDeleteMembers, // DateTime
    (UA_deleteMembersSignature)nopDeleteMembers, // Guid
    (UA_deleteMembersSignature)String_deleteMembers, // ByteString
    (UA_deleteMembersSignature)String_deleteMembers, // XmlElement
    (UA_deleteMembersSignature)NodeId_deleteMembers,
    (UA_deleteMembersSignature)ExpandedNodeId_deleteMembers, // ExpandedNodeId
    (UA_deleteMembersSignature)nopDeleteMembers, // StatusCode
    (UA_deleteMembersSignature)UA_deleteMembers_noInit, // QualifiedName
    (UA_deleteMembersSignature)LocalizedText_deleteMembers, // LocalizedText
    (UA_deleteMembersSignature)ExtensionObject_deleteMembers,
    (UA_deleteMembersSignature)DataValue_deleteMembers,
    (UA_deleteMembersSignature)Variant_deletemembers,
    (UA_deleteMembersSignature)DiagnosticInfo_deleteMembers,
    (UA_deleteMembersSignature)UA_deleteMembers_noInit,
};

static void
UA_deleteMembers_noInit(void *p, const UA_DataType *type) {
    uintptr_t ptr = (uintptr_t)p;
    UA_Byte membersSize = type->membersSize;
    for(size_t i = 0; i < membersSize; i++) {
        const UA_DataTypeMember *member = &type->members[i];
        const UA_DataType *typelists[2] = { UA_TYPES, &type[-type->typeIndex] };
        const UA_DataType *memberType = &typelists[!member->namespaceZero][member->memberTypeIndex];
        if(!member->isArray) {
            ptr += member->padding;
            size_t fi = memberType->builtin ? memberType->typeIndex : UA_BUILTIN_TYPES_COUNT;
            deleteMembersJumpTable[fi]((void*)ptr, memberType);
            ptr += memberType->memSize;
        } else {
            ptr += member->padding;
            size_t length = *(size_t*)ptr;
            ptr += sizeof(size_t);
            UA_Array_delete(*(void**)ptr, length, memberType);
            ptr += sizeof(void*);
        }
    }
}

void
UA_deleteMembers(void *p, const UA_DataType *type) {
    UA_deleteMembers_noInit(p, type);
    memset(p, 0, type->memSize); /* init */
}

void
UA_delete(void *p, const UA_DataType *type) {
    UA_deleteMembers_noInit(p, type);
    UA_free(p);
}

/******************/
/* Array Handling */
/******************/

void *
UA_Array_new(size_t size, const UA_DataType *type) {
    if(size == 0)
        return UA_EMPTY_ARRAY_SENTINEL;
    return UA_calloc(size, type->memSize);
}

UA_StatusCode
UA_Array_copy(const void *src, size_t src_size,
              void **dst, const UA_DataType *type) {
    if(src_size == 0) {
        if(src == NULL)
            *dst = NULL;
        else
            *dst= UA_EMPTY_ARRAY_SENTINEL;
        return UA_STATUSCODE_GOOD;
    }

    if(!type)
        return UA_STATUSCODE_BADINTERNALERROR;

    /* calloc, so we don't have to check retval in every iteration of copying */
    *dst = UA_calloc(src_size, type->memSize);
    if(!*dst)
        return UA_STATUSCODE_BADOUTOFMEMORY;

    if(type->fixedSize) {
        memcpy(*dst, src, type->memSize * src_size);
        return UA_STATUSCODE_GOOD;
    }

    uintptr_t ptrs = (uintptr_t)src;
    uintptr_t ptrd = (uintptr_t)*dst;
    UA_StatusCode retval = UA_STATUSCODE_GOOD;
    for(size_t i = 0; i < src_size; i++) {
        retval |= UA_copy((void*)ptrs, (void*)ptrd, type);
        ptrs += type->memSize;
        ptrd += type->memSize;
    }
    if(retval != UA_STATUSCODE_GOOD) {
        UA_Array_delete(*dst, src_size, type);
        *dst = NULL;
    }
    return retval;
}

void
UA_Array_delete(void *p, size_t size, const UA_DataType *type) {
    if(!type->fixedSize) {
        uintptr_t ptr = (uintptr_t)p;
        for(size_t i = 0; i < size; i++) {
            UA_deleteMembers((void*)ptr, type);
            ptr += type->memSize;
        }
    }
    UA_free((void*)((uintptr_t)p & ~(uintptr_t)UA_EMPTY_ARRAY_SENTINEL));
}<|MERGE_RESOLUTION|>--- conflicted
+++ resolved
@@ -71,7 +71,6 @@
     return (is == 0) ? true : false;
 }
 
-<<<<<<< HEAD
 UA_StatusCode UA_String_append(UA_String *string1, const UA_String *string2){
     if(!string1 || !string2)
         return UA_STATUSCODE_BADINVALIDARGUMENT;
@@ -83,11 +82,11 @@
     memcpy(string1->data+string1->length,string2->data,string2->length);
     string1->length += string2->length;
     return UA_STATUSCODE_GOOD;
-=======
+}
+
 static void
 String_deleteMembers(UA_String *s, const UA_DataType *_) {
     UA_free((void*)((uintptr_t)s->data & ~(uintptr_t)UA_EMPTY_ARRAY_SENTINEL));
->>>>>>> 24604543
 }
 
 /* DateTime */
