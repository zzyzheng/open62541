#include "ua_types.h"
#include "ua_server_internal.h"
#include "ua_securechannel_manager.h"
#include "ua_session_manager.h"
#include "ua_util.h"
#include "ua_services.h"
#include "ua_nodeids.h"

const char *UA_LoggerCategoryNames[3] = {"communication", "server", "userland"};

/**********************/
/* Namespace Handling */
/**********************/

static void UA_ExternalNamespace_init(UA_ExternalNamespace *ens) {
	ens->index = 0;
	UA_String_init(&ens->url);
}

static void UA_ExternalNamespace_deleteMembers(UA_ExternalNamespace *ens) {
	UA_String_deleteMembers(&ens->url);
    ens->externalNodeStore.destroy(ens->externalNodeStore.ensHandle);
}

/*****************/
/* Configuration */
/*****************/

void UA_Server_addNetworkLayer(UA_Server *server, UA_ServerNetworkLayer networkLayer) {
    UA_ServerNetworkLayer *newlayers = UA_realloc(server->nls, sizeof(UA_ServerNetworkLayer)*(server->nlsSize+1));
    if(!newlayers) {
        UA_LOG_ERROR(server->logger, UA_LOGGERCATEGORY_SERVER, "Networklayer added");
        return;
    }
    server->nls = newlayers;
    server->nls[server->nlsSize] = networkLayer;
    server->nlsSize++;

    if(networkLayer.discoveryUrl){
		UA_String* newUrls = UA_realloc(server->description.discoveryUrls, sizeof(UA_String)*(server->description.discoveryUrlsSize+1)); //TODO: rework this pattern into *_array_insert
		if(!newUrls) {
			UA_LOG_ERROR(server->logger, UA_LOGGERCATEGORY_SERVER, "Adding discoveryUrl");
			return;
		}
		server->description.discoveryUrls = newUrls;
		UA_String_copy(networkLayer.discoveryUrl, &server->description.discoveryUrls[0]);
		server->description.discoveryUrlsSize++;
    }
}

void UA_Server_setServerCertificate(UA_Server *server, UA_ByteString certificate) {
    for(UA_Int32 i=0;i<server->endpointDescriptionsSize;i++)
        UA_ByteString_copy(&certificate, &server->endpointDescriptions[i].serverCertificate);
}

void UA_Server_setLogger(UA_Server *server, UA_Logger logger) {
    server->logger = logger;
}

/**********/
/* Server */
/**********/

void UA_Server_delete(UA_Server *server) {
	// The server needs to be stopped before it can be deleted

	// Delete all internal data
	UA_ApplicationDescription_deleteMembers(&server->description);
	UA_SecureChannelManager_deleteMembers(&server->secureChannelManager);
	UA_SessionManager_deleteMembers(&server->sessionManager);
	UA_NodeStore_delete(server->nodestore);
	UA_ByteString_deleteMembers(&server->serverCertificate);
	UA_Array_delete(server->endpointDescriptions, &UA_TYPES[UA_TYPES_ENDPOINTDESCRIPTION], server->endpointDescriptionsSize);

	// Delete the timed work
	UA_Server_deleteTimedWork(server);


	// Delete the network layers
	for(UA_Int32 i=0;i<server->nlsSize;i++) {
		server->nls[i].free(server->nls[i].nlHandle);
	}
	UA_free(server->nls);

#ifdef UA_MULTITHREADING
	pthread_cond_destroy(&server->dispatchQueue_condition); // so the workers don't spin if the queue is empty
	rcu_barrier(); // wait for all scheduled call_rcu work to complete
#endif
	UA_free(server);
}

static UA_StatusCode readStatus(const void *handle, UA_Boolean sourceTimeStamp, UA_DataValue *value) {
    UA_ServerStatusDataType *status = UA_ServerStatusDataType_new();
    status->startTime   = ((const UA_Server*)handle)->startTime;
    status->currentTime = UA_DateTime_now();
    status->state       = UA_SERVERSTATE_RUNNING;
    UA_String_copycstring("http://www.open62541.org", &status->buildInfo.productUri);
    UA_String_copycstring("open62541", &status->buildInfo.manufacturerName);
    UA_String_copycstring("open62541 OPC UA Server", &status->buildInfo.productName);
#define STRINGIFY(x) #x //some magic
#define TOSTRING(x) STRINGIFY(x) //some magic
    UA_String_copycstring(TOSTRING(OPEN62541_VERSION_MAJOR) "." TOSTRING(OPEN62541_VERSION_MINOR) "." TOSTRING(OPEN62541_VERSION_PATCH), &status->buildInfo.softwareVersion);
    UA_String_copycstring("0", &status->buildInfo.buildNumber);
    status->buildInfo.buildDate = ((const UA_Server*)handle)->buildDate;
    status->secondsTillShutdown = 0;
    value->value.type = &UA_TYPES[UA_TYPES_SERVERSTATUSDATATYPE];
	value->value.arrayLength = -1;
    value->value.dataPtr = status;
    value->value.arrayDimensionsSize = -1;
    value->value.arrayDimensions = UA_NULL;
    value->hasVariant = UA_TRUE;
    if(sourceTimeStamp) {
        value->hasSourceTimestamp = UA_TRUE;
        value->sourceTimestamp = UA_DateTime_now();
    }
    return UA_STATUSCODE_GOOD;
}

static void releaseStatus(const void *handle, UA_DataValue *value) {
    UA_DataValue_deleteMembers(value);
}

static UA_StatusCode readCurrentTime(const void *handle, UA_Boolean sourceTimeStamp, UA_DataValue *value) {
	UA_DateTime *currentTime = UA_DateTime_new();
	if(!currentTime)
		return UA_STATUSCODE_BADOUTOFMEMORY;
	*currentTime = UA_DateTime_now();
	value->value.type = &UA_TYPES[UA_TYPES_DATETIME];
	value->value.arrayLength = -1;
	value->value.dataPtr = currentTime;
	value->value.arrayDimensionsSize = -1;
	value->value.arrayDimensions = NULL;
	value->hasVariant = UA_TRUE;
	if(sourceTimeStamp) {
		value->hasSourceTimestamp = UA_TRUE;
		value->sourceTimestamp = *currentTime;
	}
	return UA_STATUSCODE_GOOD;
}

static void releaseCurrentTime(const void *handle, UA_DataValue *value) {
	UA_DateTime_delete((UA_DateTime*)value->value.dataPtr);
}

static void copyNames(UA_Node *node, char *name) {
    UA_QualifiedName_copycstring(name, &node->browseName);
    UA_LocalizedText_copycstring(name, &node->displayName);
    UA_LocalizedText_copycstring(name, &node->description);
}

static void addDataTypeNode(UA_Server *server, char* name, UA_UInt32 datatypeid, UA_Int32 parent) {
    UA_DataTypeNode *datatype = UA_DataTypeNode_new();
    copyNames((UA_Node*)datatype, name);
    datatype->nodeId.identifier.numeric = datatypeid;
    UA_Server_addNode(server, (UA_Node*)datatype,
                      &UA_EXPANDEDNODEID_STATIC(0, parent),
                      &UA_NODEID_STATIC(0, UA_NS0ID_ORGANIZES));
}

static UA_VariableTypeNode* createVariableTypeNode(UA_Server *server, char* name, UA_UInt32 variabletypeid, UA_Int32 parent, UA_Boolean abstract) {
    UA_VariableTypeNode *variabletype = UA_VariableTypeNode_new();
    copyNames((UA_Node*)variabletype, name);
    variabletype->nodeId.identifier.numeric = variabletypeid;
    variabletype->isAbstract = abstract;
    variabletype->value.type = &UA_TYPES[UA_TYPES_VARIANT];

    return variabletype;
}

static void addVariableTypeNode_organized(UA_Server *server, char* name, UA_UInt32 variabletypeid, UA_Int32 parent, UA_Boolean abstract) {
	UA_VariableTypeNode *variabletype = createVariableTypeNode(server, name, variabletypeid, parent, abstract);

    UA_Server_addNode(server, (UA_Node*)variabletype,
                      &UA_EXPANDEDNODEID_STATIC(0, parent),
                      &UA_NODEID_STATIC(0, UA_NS0ID_ORGANIZES));
}

static void addVariableTypeNode_subtype(UA_Server *server, char* name, UA_UInt32 variabletypeid, UA_Int32 parent, UA_Boolean abstract) {
	UA_VariableTypeNode *variabletype = createVariableTypeNode(server, name, variabletypeid, parent, abstract);

    UA_Server_addNode(server, (UA_Node*)variabletype,
                      &UA_EXPANDEDNODEID_STATIC(0, parent),
                      &UA_NODEID_STATIC(0, UA_NS0ID_HASSUBTYPE));
}

UA_Server * UA_Server_new(void) {
    UA_Server *server = UA_malloc(sizeof(UA_Server));
    if(!server)
        return UA_NULL;

    LIST_INIT(&server->timedWork);
#ifdef UA_MULTITHREADING
    rcu_init();
    cds_wfcq_init(&server->dispatchQueue_head, &server->dispatchQueue_tail);
    server->delayedWork = UA_NULL;
#endif

    // logger
    server->logger = (UA_Logger){ UA_NULL, UA_NULL, UA_NULL, UA_NULL, UA_NULL, UA_NULL };

    // random seed
    server->random_seed = (UA_UInt32)UA_DateTime_now();

    // networklayers
    server->nls = UA_NULL;
    server->nlsSize = 0;

    UA_ByteString_init(&server->serverCertificate);

#define PRODUCT_URI "http://open62541.org"
#define APPLICATION_URI "urn:unconfigured:open62541:open62541Server"
    // mockup application description
    UA_ApplicationDescription_init(&server->description);
    UA_String_copycstring(PRODUCT_URI, &server->description.productUri);
    UA_String_copycstring(APPLICATION_URI, &server->description.applicationUri);
    server->description.discoveryUrlsSize = 0;

    UA_LocalizedText_copycstring("Unconfigured open62541 application", &server->description.applicationName);
    server->description.applicationType = UA_APPLICATIONTYPE_SERVER;
    server->externalNamespacesSize = 0;
    server->externalNamespaces = UA_NULL;

    UA_EndpointDescription *endpoint = UA_EndpointDescription_new(); // todo: check return code
    if(endpoint) {
        endpoint->securityMode = UA_MESSAGESECURITYMODE_NONE;
        UA_String_copycstring("http://opcfoundation.org/UA/SecurityPolicy#None", &endpoint->securityPolicyUri);
        UA_String_copycstring("http://opcfoundation.org/UA-Profile/Transport/uatcp-uasc-uabinary", &endpoint->transportProfileUri);
        endpoint->userIdentityTokens = UA_malloc(sizeof(UA_UserTokenPolicy));
        if(!endpoint->userIdentityTokens) {
            UA_EndpointDescription_delete(endpoint);
        } else {
            UA_UserTokenPolicy_init(endpoint->userIdentityTokens);
            endpoint->userIdentityTokens->tokenType = UA_USERTOKENTYPE_ANONYMOUS;
            UA_String_copycstring("my-anonymous-policy", &endpoint->userIdentityTokens->policyId); // defined per server

            /* UA_String_copy(endpointUrl, &endpoint->endpointUrl); */
            /* /\* The standard says "the HostName specified in the Server Certificate is the */
            /*    same as the HostName contained in the endpointUrl provided in the */
            /*    EndpointDescription *\/ */
            /* UA_String_copy(&server->serverCertificate, &endpoint->serverCertificate); */
            UA_ApplicationDescription_copy(&server->description, &endpoint->server);

            endpoint->userIdentityTokensSize = 1;
            server->endpointDescriptions = endpoint;
            server->endpointDescriptionsSize = 1;
        }
    }

#define MAXCHANNELCOUNT 100
#define STARTCHANNELID 1
#define TOKENLIFETIME 600000
#define STARTTOKENID 1
    UA_SecureChannelManager_init(&server->secureChannelManager, MAXCHANNELCOUNT,
                                 TOKENLIFETIME, STARTCHANNELID, STARTTOKENID);

#define MAXSESSIONCOUNT 1000
#define MAXSESSIONLIFETIME 10000
#define STARTSESSIONID 1
    UA_SessionManager_init(&server->sessionManager, MAXSESSIONCOUNT, MAXSESSIONLIFETIME, STARTSESSIONID);

    server->nodestore = UA_NodeStore_new();

    /**************/
    /* References */
    /**************/
    
    /* bootstrap by manually inserting "references" and "hassubtype" */
    UA_ReferenceTypeNode *references = UA_ReferenceTypeNode_new();
    copyNames((UA_Node*)references, "References");
    references->nodeId.identifier.numeric = UA_NS0ID_REFERENCES;
    references->isAbstract = UA_TRUE;
    references->symmetric  = UA_TRUE;
    // this node has no parent??
    UA_NodeStore_insert(server->nodestore, (UA_Node*)references, UA_NULL);

    UA_ReferenceTypeNode *hassubtype = UA_ReferenceTypeNode_new();
    copyNames((UA_Node*)hassubtype, "HasSubtype");
    UA_LocalizedText_copycstring("HasSupertype", &hassubtype->inverseName);
    hassubtype->nodeId.identifier.numeric = UA_NS0ID_HASSUBTYPE;
    hassubtype->isAbstract = UA_FALSE;
    hassubtype->symmetric  = UA_FALSE;
    UA_NodeStore_insert(server->nodestore, (UA_Node*)hassubtype, UA_NULL);

    /* continue adding reference types with normal "addnode" */
    UA_ReferenceTypeNode *hierarchicalreferences = UA_ReferenceTypeNode_new();
    copyNames((UA_Node*)hierarchicalreferences, "Hierarchicalreferences");
    hierarchicalreferences->nodeId.identifier.numeric = UA_NS0ID_HIERARCHICALREFERENCES;
    hierarchicalreferences->isAbstract = UA_TRUE;
    hierarchicalreferences->symmetric  = UA_FALSE;
    UA_Server_addNode(server, (UA_Node*)hierarchicalreferences,
                      &UA_EXPANDEDNODEID_STATIC(0, UA_NS0ID_REFERENCES),
                      &UA_NODEID_STATIC(0, UA_NS0ID_HASSUBTYPE));

    UA_ReferenceTypeNode *nonhierarchicalreferences = UA_ReferenceTypeNode_new();
    copyNames((UA_Node*)nonhierarchicalreferences, "NonHierarchicalReferences");
    nonhierarchicalreferences->nodeId.identifier.numeric = UA_NS0ID_NONHIERARCHICALREFERENCES;
    nonhierarchicalreferences->isAbstract = UA_TRUE;
    nonhierarchicalreferences->symmetric  = UA_FALSE;
    UA_Server_addNode(server, (UA_Node*)nonhierarchicalreferences,
                      &UA_EXPANDEDNODEID_STATIC(0, UA_NS0ID_REFERENCES),
                      &UA_NODEID_STATIC(0, UA_NS0ID_HASSUBTYPE));

    UA_ReferenceTypeNode *haschild = UA_ReferenceTypeNode_new();
    copyNames((UA_Node*)haschild, "HasChild");
    haschild->nodeId.identifier.numeric = UA_NS0ID_HASCHILD;
    haschild->isAbstract = UA_TRUE;
    haschild->symmetric  = UA_FALSE;
    UA_Server_addNode(server, (UA_Node*)haschild,
                      &UA_EXPANDEDNODEID_STATIC(0, UA_NS0ID_HIERARCHICALREFERENCES),
                      &UA_NODEID_STATIC(0, UA_NS0ID_HASSUBTYPE));

    UA_ReferenceTypeNode *organizes = UA_ReferenceTypeNode_new();
    copyNames((UA_Node*)organizes, "Organizes");
    UA_LocalizedText_copycstring("OrganizedBy", &organizes->inverseName);
    organizes->nodeId.identifier.numeric = UA_NS0ID_ORGANIZES;
    organizes->isAbstract = UA_FALSE;
    organizes->symmetric  = UA_FALSE;
    UA_Server_addNode(server, (UA_Node*)organizes,
                      &UA_EXPANDEDNODEID_STATIC(0, UA_NS0ID_HIERARCHICALREFERENCES),
                      &UA_NODEID_STATIC(0, UA_NS0ID_HASSUBTYPE));

    UA_ReferenceTypeNode *haseventsource = UA_ReferenceTypeNode_new();
    copyNames((UA_Node*)haseventsource, "HasEventSource");
    UA_LocalizedText_copycstring("EventSourceOf", &haseventsource->inverseName);
    haseventsource->nodeId.identifier.numeric = UA_NS0ID_HASEVENTSOURCE;
    haseventsource->isAbstract = UA_FALSE;
    haseventsource->symmetric  = UA_FALSE;
    UA_Server_addNode(server, (UA_Node*)haseventsource,
                      &UA_EXPANDEDNODEID_STATIC(0, UA_NS0ID_HIERARCHICALREFERENCES),
                      &UA_NODEID_STATIC(0, UA_NS0ID_HASSUBTYPE));

    UA_ReferenceTypeNode *hasmodellingrule = UA_ReferenceTypeNode_new();
    copyNames((UA_Node*)hasmodellingrule, "HasModellingRule");
    UA_LocalizedText_copycstring("ModellingRuleOf", &hasmodellingrule->inverseName);
    hasmodellingrule->nodeId.identifier.numeric = UA_NS0ID_HASMODELLINGRULE;
    hasmodellingrule->isAbstract = UA_FALSE;
    hasmodellingrule->symmetric  = UA_FALSE;
    UA_Server_addNode(server, (UA_Node*)hasmodellingrule,
                      &UA_EXPANDEDNODEID_STATIC(0, UA_NS0ID_NONHIERARCHICALREFERENCES),
                      &UA_NODEID_STATIC(0, UA_NS0ID_HASSUBTYPE));

    UA_ReferenceTypeNode *hasencoding = UA_ReferenceTypeNode_new();
    copyNames((UA_Node*)hasencoding, "HasEncoding");
    UA_LocalizedText_copycstring("EncodingOf", &hasencoding->inverseName);
    hasencoding->nodeId.identifier.numeric = UA_NS0ID_HASENCODING;
    hasencoding->isAbstract = UA_FALSE;
    hasencoding->symmetric  = UA_FALSE;
    UA_Server_addNode(server, (UA_Node*)hasencoding,
                      &UA_EXPANDEDNODEID_STATIC(0, UA_NS0ID_NONHIERARCHICALREFERENCES),
                      &UA_NODEID_STATIC(0, UA_NS0ID_HASSUBTYPE));

    UA_ReferenceTypeNode *hasdescription = UA_ReferenceTypeNode_new();
    copyNames((UA_Node*)hasdescription, "HasDescription");
    UA_LocalizedText_copycstring("DescriptionOf", &hasdescription->inverseName);
    hasdescription->nodeId.identifier.numeric = UA_NS0ID_HASDESCRIPTION;
    hasdescription->isAbstract = UA_FALSE;
    hasdescription->symmetric  = UA_FALSE;
    UA_Server_addNode(server, (UA_Node*)hasdescription,
                      &UA_EXPANDEDNODEID_STATIC(0, UA_NS0ID_NONHIERARCHICALREFERENCES),
                      &UA_NODEID_STATIC(0, UA_NS0ID_HASSUBTYPE));

    UA_ReferenceTypeNode *hastypedefinition = UA_ReferenceTypeNode_new();
    copyNames((UA_Node*)hastypedefinition, "HasTypeDefinition");
    UA_LocalizedText_copycstring("TypeDefinitionOf", &hastypedefinition->inverseName);
    hastypedefinition->nodeId.identifier.numeric = UA_NS0ID_HASTYPEDEFINITION;
    hastypedefinition->isAbstract = UA_FALSE;
    hastypedefinition->symmetric  = UA_FALSE;
    UA_Server_addNode(server, (UA_Node*)hastypedefinition,
                      &UA_EXPANDEDNODEID_STATIC(0, UA_NS0ID_NONHIERARCHICALREFERENCES),
                      &UA_NODEID_STATIC(0, UA_NS0ID_HASSUBTYPE));

    UA_ReferenceTypeNode *generatesevent = UA_ReferenceTypeNode_new();
    copyNames((UA_Node*)generatesevent, "GeneratesEvent");
    UA_LocalizedText_copycstring("GeneratedBy", &generatesevent->inverseName);
    generatesevent->nodeId.identifier.numeric = UA_NS0ID_GENERATESEVENT;
    generatesevent->isAbstract = UA_FALSE;
    generatesevent->symmetric  = UA_FALSE;
    UA_Server_addNode(server, (UA_Node*)generatesevent,
                      &UA_EXPANDEDNODEID_STATIC(0, UA_NS0ID_NONHIERARCHICALREFERENCES),
                      &UA_NODEID_STATIC(0, UA_NS0ID_HASSUBTYPE));

    UA_ReferenceTypeNode *aggregates = UA_ReferenceTypeNode_new();
    copyNames((UA_Node*)aggregates, "Aggregates");
    // Todo: Is there an inverse name?
    aggregates->nodeId.identifier.numeric = UA_NS0ID_AGGREGATES;
    aggregates->isAbstract = UA_TRUE;
    aggregates->symmetric  = UA_FALSE;
    UA_Server_addNode(server, (UA_Node*)aggregates,
                      &UA_EXPANDEDNODEID_STATIC(0, UA_NS0ID_HASCHILD),
                      &UA_NODEID_STATIC(0, UA_NS0ID_HASSUBTYPE));

    // complete bootstrap of hassubtype
    ADDREFERENCE(UA_NODEID_STATIC(0, UA_NS0ID_HASCHILD), UA_NODEID_STATIC(0, UA_NS0ID_HASSUBTYPE),
                 UA_EXPANDEDNODEID_STATIC(0, UA_NS0ID_HASSUBTYPE));

    UA_ReferenceTypeNode *hasproperty = UA_ReferenceTypeNode_new();
    copyNames((UA_Node*)hasproperty, "HasProperty");
    UA_LocalizedText_copycstring("PropertyOf", &hasproperty->inverseName);
    hasproperty->nodeId.identifier.numeric = UA_NS0ID_HASPROPERTY;
    hasproperty->isAbstract = UA_FALSE;
    hasproperty->symmetric  = UA_FALSE;
    UA_Server_addNode(server, (UA_Node*)hasproperty,
                      &UA_EXPANDEDNODEID_STATIC(0, UA_NS0ID_AGGREGATES),
                      &UA_NODEID_STATIC(0, UA_NS0ID_HASSUBTYPE));

    UA_ReferenceTypeNode *hascomponent = UA_ReferenceTypeNode_new();
    copyNames((UA_Node*)hascomponent, "HasComponent");
    UA_LocalizedText_copycstring("ComponentOf", &hascomponent->inverseName);
    hascomponent->nodeId.identifier.numeric = UA_NS0ID_HASCOMPONENT;
    hascomponent->isAbstract = UA_FALSE;
    hascomponent->symmetric  = UA_FALSE;
    UA_Server_addNode(server, (UA_Node*)hascomponent,
                      &UA_EXPANDEDNODEID_STATIC(0, UA_NS0ID_AGGREGATES),
                      &UA_NODEID_STATIC(0, UA_NS0ID_HASSUBTYPE));

    UA_ReferenceTypeNode *hasnotifier = UA_ReferenceTypeNode_new();
    copyNames((UA_Node*)hasnotifier, "HasNotifier");
    UA_LocalizedText_copycstring("NotifierOf", &hasnotifier->inverseName);
    hasnotifier->nodeId.identifier.numeric = UA_NS0ID_HASNOTIFIER;
    hasnotifier->isAbstract = UA_FALSE;
    hasnotifier->symmetric  = UA_FALSE;
    UA_Server_addNode(server, (UA_Node*)hasnotifier,
                      &UA_EXPANDEDNODEID_STATIC(0, UA_NS0ID_HASEVENTSOURCE),
                      &UA_NODEID_STATIC(0, UA_NS0ID_HASSUBTYPE));

    UA_ReferenceTypeNode *hasorderedcomponent = UA_ReferenceTypeNode_new();
    copyNames((UA_Node*)hasorderedcomponent, "HasOrderedComponent");
    UA_LocalizedText_copycstring("OrderedComponentOf", &hasorderedcomponent->inverseName);
    hasorderedcomponent->nodeId.identifier.numeric = UA_NS0ID_HASORDEREDCOMPONENT;
    hasorderedcomponent->isAbstract = UA_FALSE;
    hasorderedcomponent->symmetric  = UA_FALSE;
    UA_Server_addNode(server, (UA_Node*)hasorderedcomponent,
                      &UA_EXPANDEDNODEID_STATIC(0, UA_NS0ID_HASCOMPONENT),
                      &UA_NODEID_STATIC(0, UA_NS0ID_HASSUBTYPE));

    UA_ReferenceTypeNode *hasmodelparent = UA_ReferenceTypeNode_new();
    copyNames((UA_Node*)hasmodelparent, "HasModelParent");
    UA_LocalizedText_copycstring("ModelParentOf", &hasmodelparent->inverseName);
    hasmodelparent->nodeId.identifier.numeric = UA_NS0ID_HASMODELPARENT;
    hasmodelparent->isAbstract = UA_FALSE;
    hasmodelparent->symmetric  = UA_FALSE;
    UA_Server_addNode(server, (UA_Node*)hasmodelparent,
                      &UA_EXPANDEDNODEID_STATIC(0, UA_NS0ID_NONHIERARCHICALREFERENCES),
                      &UA_NODEID_STATIC(0, UA_NS0ID_HASSUBTYPE));

    UA_ReferenceTypeNode *fromstate = UA_ReferenceTypeNode_new();
    copyNames((UA_Node*)fromstate, "FromState");
    UA_LocalizedText_copycstring("ToTransition", &fromstate->inverseName);
    fromstate->nodeId.identifier.numeric = UA_NS0ID_FROMSTATE;
    fromstate->isAbstract = UA_FALSE;
    fromstate->symmetric  = UA_FALSE;
    UA_Server_addNode(server, (UA_Node*)fromstate,
                      &UA_EXPANDEDNODEID_STATIC(0, UA_NS0ID_NONHIERARCHICALREFERENCES),
                      &UA_NODEID_STATIC(0, UA_NS0ID_HASSUBTYPE));

    UA_ReferenceTypeNode *tostate = UA_ReferenceTypeNode_new();
    copyNames((UA_Node*)tostate, "ToState");
    UA_LocalizedText_copycstring("FromTransition", &tostate->inverseName);
    tostate->nodeId.identifier.numeric = UA_NS0ID_TOSTATE;
    tostate->isAbstract = UA_FALSE;
    tostate->symmetric  = UA_FALSE;
    UA_Server_addNode(server, (UA_Node*)tostate,
                      &UA_EXPANDEDNODEID_STATIC(0, UA_NS0ID_NONHIERARCHICALREFERENCES),
                      &UA_NODEID_STATIC(0, UA_NS0ID_HASSUBTYPE));

    UA_ReferenceTypeNode *hascause = UA_ReferenceTypeNode_new();
    copyNames((UA_Node*)hascause, "HasCause");
    UA_LocalizedText_copycstring("MayBeCausedBy", &hascause->inverseName);
    hascause->nodeId.identifier.numeric = UA_NS0ID_HASCAUSE;
    hascause->isAbstract = UA_FALSE;
    hascause->symmetric  = UA_FALSE;
    UA_Server_addNode(server, (UA_Node*)hascause,
                      &UA_EXPANDEDNODEID_STATIC(0, UA_NS0ID_NONHIERARCHICALREFERENCES),
                      &UA_NODEID_STATIC(0, UA_NS0ID_HASSUBTYPE));
    
    UA_ReferenceTypeNode *haseffect = UA_ReferenceTypeNode_new();
    copyNames((UA_Node*)haseffect, "HasEffect");
    UA_LocalizedText_copycstring("MayBeEffectedBy", &haseffect->inverseName);
    haseffect->nodeId.identifier.numeric = UA_NS0ID_HASEFFECT;
    haseffect->isAbstract = UA_FALSE;
    haseffect->symmetric  = UA_FALSE;
    UA_Server_addNode(server, (UA_Node*)haseffect,
                      &UA_EXPANDEDNODEID_STATIC(0, UA_NS0ID_NONHIERARCHICALREFERENCES),
                      &UA_NODEID_STATIC(0, UA_NS0ID_HASSUBTYPE));

    UA_ReferenceTypeNode *hashistoricalconfiguration = UA_ReferenceTypeNode_new();
    copyNames((UA_Node*)hashistoricalconfiguration, "HasHistoricalConfiguration");
    UA_LocalizedText_copycstring("HistoricalConfigurationOf", &hashistoricalconfiguration->inverseName);
    hashistoricalconfiguration->nodeId.identifier.numeric = UA_NS0ID_HASHISTORICALCONFIGURATION;
    hashistoricalconfiguration->isAbstract = UA_FALSE;
    hashistoricalconfiguration->symmetric  = UA_FALSE;
    UA_Server_addNode(server, (UA_Node*)hashistoricalconfiguration,
                      &UA_EXPANDEDNODEID_STATIC(0, UA_NS0ID_AGGREGATES),
                      &UA_NODEID_STATIC(0, UA_NS0ID_HASSUBTYPE));

<<<<<<< HEAD
    /***********/
    /* Objects */
    /***********/
    
    UA_ObjectTypeNode *folderType = UA_ObjectTypeNode_new();
    folderType->nodeId.identifier.numeric = UA_NS0ID_FOLDERTYPE;
    COPYNAMES(folderType, "FolderType");
=======
    /**********************/
    /* Basic Object Types */
    /**********************/

    UA_ObjectTypeNode *baseObjectType = UA_ObjectTypeNode_new();
    baseObjectType->nodeId.identifier.numeric = UA_NS0ID_BASEOBJECTTYPE;
    copyNames((UA_Node*)baseObjectType, "BaseObjectType");
    UA_NodeStore_insert(server->nodestore, (UA_Node*)baseObjectType, UA_NULL);

    UA_ObjectTypeNode *baseDataVarialbeType = UA_ObjectTypeNode_new();
    baseDataVarialbeType->nodeId.identifier.numeric = UA_NS0ID_BASEDATAVARIABLETYPE;
    copyNames((UA_Node*)baseDataVarialbeType, "BaseDataVariableType");
    UA_NodeStore_insert(server->nodestore, (UA_Node*)baseDataVarialbeType, UA_NULL);

    UA_ObjectTypeNode *folderType = UA_ObjectTypeNode_new();
    folderType->nodeId.identifier.numeric = UA_NS0ID_FOLDERTYPE;
    copyNames((UA_Node*)folderType, "FolderType");
>>>>>>> 72eb13bb
    UA_NodeStore_insert(server->nodestore, (UA_Node*)folderType, UA_NULL);
    ADDREFERENCE(UA_NODEID_STATIC(0, UA_NS0ID_BASEOBJECTTYPE), UA_NODEID_STATIC(0, UA_NS0ID_HASSUBTYPE),
 		   UA_EXPANDEDNODEID_STATIC(0, UA_NS0ID_FOLDERTYPE));

    /*****************/
    /* Basic Folders */
    /*****************/

    UA_ObjectNode *root = UA_ObjectNode_new();
    copyNames((UA_Node*)root, "Root");
    root->nodeId.identifier.numeric = UA_NS0ID_ROOTFOLDER;
    UA_NodeStore_insert(server->nodestore, (UA_Node*)root, UA_NULL);
    ADDREFERENCE(UA_NODEID_STATIC(0, UA_NS0ID_ROOTFOLDER), UA_NODEID_STATIC(0, UA_NS0ID_HASTYPEDEFINITION),
<<<<<<< HEAD
                 UA_EXPANDEDNODEID_STATIC(0, UA_NS0ID_FOLDERTYPE));
=======
 		   UA_EXPANDEDNODEID_STATIC(0, UA_NS0ID_FOLDERTYPE));
>>>>>>> 72eb13bb

    UA_ObjectNode *objects = UA_ObjectNode_new();
    copyNames((UA_Node*)objects, "Objects");
    objects->nodeId.identifier.numeric = UA_NS0ID_OBJECTSFOLDER;
    UA_Server_addNode(server, (UA_Node*)objects,
<<<<<<< HEAD
                      &UA_EXPANDEDNODEID_STATIC(0, UA_NS0ID_ROOTFOLDER),
                      &UA_NODEID_STATIC(0, UA_NS0ID_ORGANIZES));
    ADDREFERENCE(UA_NODEID_STATIC(0, UA_NS0ID_OBJECTSFOLDER), UA_NODEID_STATIC(0, UA_NS0ID_HASTYPEDEFINITION),
                 UA_EXPANDEDNODEID_STATIC(0, UA_NS0ID_FOLDERTYPE));
=======
 		   &UA_EXPANDEDNODEID_STATIC(0, UA_NS0ID_ROOTFOLDER),
 		   &UA_NODEID_STATIC(0, UA_NS0ID_ORGANIZES));
    ADDREFERENCE(UA_NODEID_STATIC(0, UA_NS0ID_OBJECTSFOLDER), UA_NODEID_STATIC(0, UA_NS0ID_HASTYPEDEFINITION),
 		   UA_EXPANDEDNODEID_STATIC(0, UA_NS0ID_FOLDERTYPE));
>>>>>>> 72eb13bb

    UA_ObjectNode *types = UA_ObjectNode_new();
    copyNames((UA_Node*)types, "Types");
    types->nodeId.identifier.numeric = UA_NS0ID_TYPESFOLDER;
    UA_Server_addNode(server, (UA_Node*)types,
<<<<<<< HEAD
                      &UA_EXPANDEDNODEID_STATIC(0, UA_NS0ID_ROOTFOLDER),
                      &UA_NODEID_STATIC(0, UA_NS0ID_ORGANIZES));
=======
 		   &UA_EXPANDEDNODEID_STATIC(0, UA_NS0ID_ROOTFOLDER),
 		   &UA_NODEID_STATIC(0, UA_NS0ID_ORGANIZES));
>>>>>>> 72eb13bb
    ADDREFERENCE(UA_NODEID_STATIC(0, UA_NS0ID_TYPESFOLDER), UA_NODEID_STATIC(0, UA_NS0ID_HASTYPEDEFINITION),
 		   UA_EXPANDEDNODEID_STATIC(0, UA_NS0ID_FOLDERTYPE));

    UA_ObjectNode *views = UA_ObjectNode_new();
    copyNames((UA_Node*)views, "Views");
    views->nodeId.identifier.numeric = UA_NS0ID_VIEWSFOLDER;
    UA_Server_addNode(server, (UA_Node*)views,
<<<<<<< HEAD
                      &UA_EXPANDEDNODEID_STATIC(0, UA_NS0ID_ROOTFOLDER),
                      &UA_NODEID_STATIC(0, UA_NS0ID_ORGANIZES));
    ADDREFERENCE(UA_NODEID_STATIC(0, UA_NS0ID_VIEWSFOLDER), UA_NODEID_STATIC(0, UA_NS0ID_HASTYPEDEFINITION),
                 UA_EXPANDEDNODEID_STATIC(0, UA_NS0ID_FOLDERTYPE));

    UA_ObjectNode *servernode = UA_ObjectNode_new();
    COPYNAMES(servernode, "Server");
    servernode->nodeId.identifier.numeric = UA_NS0ID_SERVER;
    UA_Server_addNode(server, (UA_Node*)servernode,
                      &UA_EXPANDEDNODEID_STATIC(0, UA_NS0ID_OBJECTSFOLDER),
                      &UA_NODEID_STATIC(0, UA_NS0ID_ORGANIZES));
    ADDREFERENCE(UA_NODEID_STATIC(0, UA_NS0ID_SERVER), UA_NODEID_STATIC(0, UA_NS0ID_HASCOMPONENT),
                 UA_EXPANDEDNODEID_STATIC(0, UA_NS0ID_SERVER_SERVERCAPABILITIES));
    ADDREFERENCE(UA_NODEID_STATIC(0, UA_NS0ID_SERVER), UA_NODEID_STATIC(0, UA_NS0ID_HASPROPERTY),
                 UA_EXPANDEDNODEID_STATIC(0, UA_NS0ID_SERVER_SERVERARRAY));

    UA_VariableNode *namespaceArray = UA_VariableNode_new();
    COPYNAMES(namespaceArray, "NamespaceArray");
    namespaceArray->nodeId.identifier.numeric = UA_NS0ID_SERVER_NAMESPACEARRAY;
    namespaceArray->value.storage.data.dataPtr = UA_Array_new(&UA_TYPES[UA_TYPES_STRING], 2);
    namespaceArray->value.storage.data.arrayLength = 2;
    namespaceArray->value.type = &UA_TYPES[UA_TYPES_STRING];
    namespaceArray->value.typeId.identifier.numeric = UA_TYPES_IDS[UA_TYPES_STRING];
    // Fixme: Insert the external namespaces
    UA_String_copycstring("http://opcfoundation.org/UA/",
                          &((UA_String *)(namespaceArray->value.storage.data.dataPtr))[0]);
    UA_String_copycstring("urn:myServer:myApplication",
                          &((UA_String *)(namespaceArray->value.storage.data.dataPtr))[1]);
    namespaceArray->valueRank = 1;
    namespaceArray->minimumSamplingInterval = 1.0;
    namespaceArray->historizing = UA_FALSE;
    UA_Server_addNode(server, (UA_Node*)namespaceArray,
                      &UA_EXPANDEDNODEID_STATIC(0, UA_NS0ID_SERVER),
                      &UA_NODEID_STATIC(0, UA_NS0ID_HASCOMPONENT));

    UA_ServerStatusDataType *status = UA_ServerStatusDataType_new();
    status->startTime   = UA_DateTime_now();
    status->currentTime = UA_DateTime_now();
    status->state       = UA_SERVERSTATE_RUNNING;
    UA_String_copycstring("open62541.org", &status->buildInfo.productUri);
    UA_String_copycstring("open62541", &status->buildInfo.manufacturerName);
    UA_String_copycstring("open62541", &status->buildInfo.productName);
    UA_String_copycstring("0.0", &status->buildInfo.softwareVersion);
    UA_String_copycstring("0.0", &status->buildInfo.buildNumber);
    status->buildInfo.buildDate = UA_DateTime_now();
    status->secondsTillShutdown = 99999999;
    UA_LocalizedText_copycstring("because", &status->shutdownReason);
    UA_VariableNode *serverstatus = UA_VariableNode_new();
    COPYNAMES(serverstatus, "ServerStatus");
    serverstatus->nodeId.identifier.numeric = UA_NS0ID_SERVER_SERVERSTATUS;
    serverstatus->value.type = &UA_TYPES[UA_TYPES_SERVERSTATUSDATATYPE];
    serverstatus->value.typeId.identifier.numeric = UA_TYPES_IDS[UA_TYPES_SERVERSTATUSDATATYPE];
    serverstatus->value.storage.data.arrayLength = 1;
    serverstatus->value.storage.data.dataPtr = status;
    UA_Server_addNode(server, (UA_Node*)serverstatus,
                      &UA_EXPANDEDNODEID_STATIC(0, UA_NS0ID_SERVER),
                      &UA_NODEID_STATIC(0, UA_NS0ID_HASPROPERTY));

    // todo: make this variable point to a member of the serverstatus
    UA_VariableNode *state = UA_VariableNode_new();
    UA_ServerState *stateEnum = UA_ServerState_new();
    *stateEnum = UA_SERVERSTATE_RUNNING;
    COPYNAMES(state, "State");
    state->nodeId.identifier.numeric = UA_NS0ID_SERVER_SERVERSTATUS_STATE;
    state->value.type = &UA_TYPES[UA_TYPES_SERVERSTATE];
    state->value.typeId.identifier.numeric = UA_TYPES_IDS[UA_TYPES_SERVERSTATE];
    state->value.storage.data.arrayLength = 1;
    state->value.storage.data.dataPtr = stateEnum; // points into the other object.
    state->value.storageType = UA_VARIANT_DATA;
    UA_NodeStore_insert(server->nodestore, (UA_Node*)state, UA_NULL);
    return server;
=======
 		   &UA_EXPANDEDNODEID_STATIC(0, UA_NS0ID_ROOTFOLDER),
 		   &UA_NODEID_STATIC(0, UA_NS0ID_ORGANIZES));
    ADDREFERENCE(UA_NODEID_STATIC(0, UA_NS0ID_VIEWSFOLDER), UA_NODEID_STATIC(0, UA_NS0ID_HASTYPEDEFINITION),
                 UA_EXPANDEDNODEID_STATIC(0, UA_NS0ID_FOLDERTYPE));

    /**********************/
    /* Further Data Types */
    /**********************/

    UA_ObjectNode *datatypes = UA_ObjectNode_new();
    copyNames((UA_Node*)datatypes, "DataTypes");
    datatypes->nodeId.identifier.numeric = UA_NS0ID_DATATYPESFOLDER;
    UA_Server_addNode(server, (UA_Node*)datatypes,
                      &UA_EXPANDEDNODEID_STATIC(0, UA_NS0ID_TYPESFOLDER),
                      &UA_NODEID_STATIC(0, UA_NS0ID_ORGANIZES));
    ADDREFERENCE(UA_NODEID_STATIC(0, UA_NS0ID_DATATYPESFOLDER), UA_NODEID_STATIC(0, UA_NS0ID_HASTYPEDEFINITION),
                 UA_EXPANDEDNODEID_STATIC(0, UA_NS0ID_FOLDERTYPE));

    addDataTypeNode(server, "BaseDataType", UA_NS0ID_BASEDATATYPE, UA_NS0ID_DATATYPESFOLDER);
    addDataTypeNode(server, "Boolean", UA_NS0ID_BOOLEAN, UA_NS0ID_BASEDATATYPE);
    addDataTypeNode(server, "Number", UA_NS0ID_NUMBER, UA_NS0ID_BASEDATATYPE);
    	addDataTypeNode(server, "Float", UA_NS0ID_FLOAT, UA_NS0ID_NUMBER);
    	addDataTypeNode(server, "Double", UA_NS0ID_DOUBLE, UA_NS0ID_NUMBER);
    	addDataTypeNode(server, "Integer", UA_NS0ID_INTEGER, UA_NS0ID_NUMBER);
    		addDataTypeNode(server, "SByte", UA_NS0ID_SBYTE, UA_NS0ID_INTEGER);
    		addDataTypeNode(server, "Int16", UA_NS0ID_INT16, UA_NS0ID_INTEGER);
    		addDataTypeNode(server, "Int32", UA_NS0ID_INT32, UA_NS0ID_INTEGER);
    		addDataTypeNode(server, "Int64", UA_NS0ID_INT64, UA_NS0ID_INTEGER);
    		addDataTypeNode(server, "UInteger", UA_NS0ID_UINTEGER, UA_NS0ID_INTEGER);
				addDataTypeNode(server, "Byte", UA_NS0ID_BYTE, UA_NS0ID_UINTEGER);
				addDataTypeNode(server, "UInt16", UA_NS0ID_UINT16, UA_NS0ID_UINTEGER);
				addDataTypeNode(server, "UInt32", UA_NS0ID_UINT32, UA_NS0ID_UINTEGER);
				addDataTypeNode(server, "UInt64", UA_NS0ID_UINT64, UA_NS0ID_UINTEGER);
    addDataTypeNode(server, "String", UA_NS0ID_STRING, UA_NS0ID_BASEDATATYPE);
    addDataTypeNode(server, "DateTime", UA_NS0ID_DATETIME, UA_NS0ID_BASEDATATYPE);
    addDataTypeNode(server, "Guid", UA_NS0ID_GUID, UA_NS0ID_BASEDATATYPE);
    addDataTypeNode(server, "ByteString", UA_NS0ID_BYTESTRING, UA_NS0ID_BASEDATATYPE);
    addDataTypeNode(server, "XmlElement", UA_NS0ID_XMLELEMENT, UA_NS0ID_BASEDATATYPE);
    addDataTypeNode(server, "NodeId", UA_NS0ID_NODEID, UA_NS0ID_BASEDATATYPE);
    addDataTypeNode(server, "ExpandedNodeId", UA_NS0ID_EXPANDEDNODEID, UA_NS0ID_BASEDATATYPE);
    addDataTypeNode(server, "StatusCode", UA_NS0ID_STATUSCODE, UA_NS0ID_BASEDATATYPE);
    addDataTypeNode(server, "QualifiedName", UA_NS0ID_QUALIFIEDNAME, UA_NS0ID_BASEDATATYPE);
    addDataTypeNode(server, "LocalizedText", UA_NS0ID_LOCALIZEDTEXT, UA_NS0ID_BASEDATATYPE);
    addDataTypeNode(server, "Structure", UA_NS0ID_STRUCTURE, UA_NS0ID_BASEDATATYPE);
    addDataTypeNode(server, "DataValue", UA_NS0ID_DATAVALUE, UA_NS0ID_BASEDATATYPE);
    addDataTypeNode(server, "DiagnosticInfo", UA_NS0ID_DIAGNOSTICINFO, UA_NS0ID_BASEDATATYPE);
    addDataTypeNode(server, "Enumeration", UA_NS0ID_ENUMERATION, UA_NS0ID_BASEDATATYPE);
    	addDataTypeNode(server, "ServerState", UA_NS0ID_SERVERSTATE, UA_NS0ID_ENUMERATION);

   UA_ObjectNode *variabletypes = UA_ObjectNode_new();
   copyNames((UA_Node*)variabletypes, "VariableTypes");
   variabletypes->nodeId.identifier.numeric = UA_NS0ID_VARIABLETYPESFOLDER;
   UA_Server_addNode(server, (UA_Node*)variabletypes,
                     &UA_EXPANDEDNODEID_STATIC(0, UA_NS0ID_TYPESFOLDER),
                     &UA_NODEID_STATIC(0, UA_NS0ID_ORGANIZES));
   ADDREFERENCE(UA_NODEID_STATIC(0, UA_NS0ID_VARIABLETYPESFOLDER), UA_NODEID_STATIC(0, UA_NS0ID_HASTYPEDEFINITION),
                UA_EXPANDEDNODEID_STATIC(0, UA_NS0ID_FOLDERTYPE));
   addVariableTypeNode_organized(server, "BaseVariableType", UA_NS0ID_BASEVARIABLETYPE, UA_NS0ID_VARIABLETYPESFOLDER, UA_TRUE);
   addVariableTypeNode_subtype(server, "PropertyType", UA_NS0ID_PROPERTYTYPE, UA_NS0ID_BASEVARIABLETYPE, UA_FALSE);

   /*******************/
   /* Further Objects */
   /*******************/

   UA_ObjectNode *servernode = UA_ObjectNode_new();
   copyNames((UA_Node*)servernode, "Server");
   servernode->nodeId.identifier.numeric = UA_NS0ID_SERVER;
   UA_Server_addNode(server, (UA_Node*)servernode,
		   &UA_EXPANDEDNODEID_STATIC(0, UA_NS0ID_OBJECTSFOLDER),
		   &UA_NODEID_STATIC(0, UA_NS0ID_ORGANIZES));

   UA_VariableNode *namespaceArray = UA_VariableNode_new();
   copyNames((UA_Node*)namespaceArray, "NamespaceArray");
   namespaceArray->nodeId.identifier.numeric = UA_NS0ID_SERVER_NAMESPACEARRAY;
   namespaceArray->variableType = UA_VARIABLENODETYPE_VARIANT;
   namespaceArray->variable.variant.dataPtr = UA_Array_new(&UA_TYPES[UA_TYPES_STRING], 2);
   namespaceArray->variable.variant.arrayLength = 2;
   namespaceArray->variable.variant.type = &UA_TYPES[UA_TYPES_STRING];
   // Fixme: Insert the external namespaces
   UA_String_copycstring("http://opcfoundation.org/UA/",
		   &((UA_String *)(namespaceArray->variable.variant.dataPtr))[0]);
   UA_String_copycstring(APPLICATION_URI,
		   &((UA_String *)(namespaceArray->variable.variant.dataPtr))[1]);
   namespaceArray->valueRank = 1;
   namespaceArray->minimumSamplingInterval = 1.0;
   namespaceArray->historizing = UA_FALSE;
   UA_Server_addNode(server, (UA_Node*)namespaceArray,
		   &UA_EXPANDEDNODEID_STATIC(0, UA_NS0ID_SERVER),
		   &UA_NODEID_STATIC(0, UA_NS0ID_HASPROPERTY));
   ADDREFERENCE(UA_NODEID_STATIC(0, UA_NS0ID_SERVER_NAMESPACEARRAY),
                UA_NODEID_STATIC(0, UA_NS0ID_HASTYPEDEFINITION),
                UA_EXPANDEDNODEID_STATIC(0, UA_NS0ID_PROPERTYTYPE));

   UA_VariableNode *serverArray = UA_VariableNode_new();
   copyNames((UA_Node*)serverArray, "ServerArray");
   serverArray->nodeId.identifier.numeric = UA_NS0ID_SERVER_SERVERARRAY;
   serverArray->variableType = UA_VARIABLENODETYPE_VARIANT;
   serverArray->variable.variant.dataPtr = UA_Array_new(&UA_TYPES[UA_TYPES_STRING], 1);
   serverArray->variable.variant.arrayLength = 1;
   serverArray->variable.variant.type = &UA_TYPES[UA_TYPES_STRING];
   UA_String_copycstring(APPLICATION_URI,
 		   &((UA_String *)(serverArray->variable.variant.dataPtr))[0]);
   serverArray->valueRank = 1;
   serverArray->minimumSamplingInterval = 1.0;
   serverArray->historizing = UA_FALSE;
   UA_Server_addNode(server, (UA_Node*)serverArray,
 		   &UA_EXPANDEDNODEID_STATIC(0, UA_NS0ID_SERVER),
 		   &UA_NODEID_STATIC(0, UA_NS0ID_HASPROPERTY));
   ADDREFERENCE(UA_NODEID_STATIC(0, UA_NS0ID_SERVER_SERVERARRAY),
                UA_NODEID_STATIC(0, UA_NS0ID_HASTYPEDEFINITION),
                UA_EXPANDEDNODEID_STATIC(0, UA_NS0ID_PROPERTYTYPE));

   UA_ObjectNode *servercapablities = UA_ObjectNode_new();
   copyNames((UA_Node*)servercapablities, "ServerCapabilities");
   servercapablities->nodeId.identifier.numeric = UA_NS0ID_SERVER_SERVERCAPABILITIES;
   UA_Server_addNode(server, (UA_Node*)servercapablities,
		   &UA_EXPANDEDNODEID_STATIC(0, UA_NS0ID_SERVER),
		   &UA_NODEID_STATIC(0, UA_NS0ID_HASCOMPONENT));

   UA_VariableNode *localeIdArray = UA_VariableNode_new();
   copyNames((UA_Node*)localeIdArray, "LocaleIdArray");
   localeIdArray->nodeId.identifier.numeric = UA_NS0ID_SERVER_SERVERCAPABILITIES_LOCALEIDARRAY;
   localeIdArray->variableType = UA_VARIABLENODETYPE_VARIANT;
   localeIdArray->variable.variant.dataPtr = UA_Array_new(&UA_TYPES[UA_TYPES_STRING], 2);
   localeIdArray->variable.variant.arrayLength = 2;
   localeIdArray->variable.variant.type = &UA_TYPES[UA_TYPES_STRING];
   UA_String_copycstring("en",
		   &((UA_String *)(localeIdArray->variable.variant.dataPtr))[0]);
   UA_String_copycstring("de",
		   &((UA_String *)(localeIdArray->variable.variant.dataPtr))[1]);
   localeIdArray->valueRank = 1;
   localeIdArray->minimumSamplingInterval = 1.0;
   localeIdArray->historizing = UA_FALSE;
   UA_Server_addNode(server, (UA_Node*)localeIdArray,
		   &UA_EXPANDEDNODEID_STATIC(0, UA_NS0ID_SERVER_SERVERCAPABILITIES),
		   &UA_NODEID_STATIC(0, UA_NS0ID_HASPROPERTY));
   ADDREFERENCE(UA_NODEID_STATIC(0, UA_NS0ID_SERVER_SERVERCAPABILITIES_LOCALEIDARRAY), UA_NODEID_STATIC(0, UA_NS0ID_HASTYPEDEFINITION),
		   UA_EXPANDEDNODEID_STATIC(0, UA_NS0ID_PROPERTYTYPE));

   UA_VariableNode *serverstatus = UA_VariableNode_new();
   copyNames((UA_Node*)serverstatus, "ServerStatus");
   serverstatus->nodeId = UA_NODEID_STATIC(0, UA_NS0ID_SERVER_SERVERSTATUS);
   serverstatus->variableType = UA_VARIABLENODETYPE_DATASOURCE;
   serverstatus->variable.dataSource = (UA_DataSource) {.handle = server, .read = readStatus,
	   .release = releaseStatus, .write = UA_NULL};
   UA_Server_addNode(server, (UA_Node*)serverstatus, &UA_EXPANDEDNODEID_STATIC(0, UA_NS0ID_SERVER),
		   &UA_NODEID_STATIC(0, UA_NS0ID_HASCOMPONENT));

   UA_VariableNode *state = UA_VariableNode_new();
   UA_ServerState *stateEnum = UA_ServerState_new();
   *stateEnum = UA_SERVERSTATE_RUNNING;
   copyNames((UA_Node*)state, "State");
   state->nodeId.identifier.numeric = UA_NS0ID_SERVER_SERVERSTATUS_STATE;
   state->variableType = UA_VARIABLENODETYPE_VARIANT;
   state->variable.variant.type = &UA_TYPES[UA_TYPES_SERVERSTATE];
   state->variable.variant.arrayLength = -1;
   state->variable.variant.dataPtr = stateEnum; // points into the other object.
   UA_NodeStore_insert(server->nodestore, (UA_Node*)state, UA_NULL);
   ADDREFERENCE(UA_NODEID_STATIC(0, UA_NS0ID_SERVER_SERVERSTATUS), UA_NODEID_STATIC(0, UA_NS0ID_HASCOMPONENT),
		   UA_EXPANDEDNODEID_STATIC(0, UA_NS0ID_SERVER_SERVERSTATUS_STATE));

   UA_VariableNode *currenttime = UA_VariableNode_new();
   copyNames((UA_Node*)currenttime, "CurrentTime");
   currenttime->nodeId = UA_NODEID_STATIC(0, UA_NS0ID_SERVER_SERVERSTATUS_CURRENTTIME);
   currenttime->variableType = UA_VARIABLENODETYPE_DATASOURCE;
   currenttime->variable.dataSource = (UA_DataSource) {.handle = NULL, .read = readCurrentTime,
	   .release = releaseCurrentTime, .write = UA_NULL};
   UA_Server_addNode(server, (UA_Node*)currenttime, &UA_EXPANDEDNODEID_STATIC(0, UA_NS0ID_SERVER_SERVERSTATUS),
		   &UA_NODEID_STATIC(0, UA_NS0ID_HASCOMPONENT));

#ifdef DEMO_NODESET
   /**************/
   /* Demo Nodes */
   /**************/

#define DEMOID 990
   UA_ObjectNode *demo = UA_ObjectNode_new();
   copyNames((UA_Node*)demo, "Demo");
   demo->nodeId = UA_NODEID_STATIC(1, DEMOID);
   UA_Server_addNode(server, (UA_Node*)demo,
		   &UA_EXPANDEDNODEID_STATIC(0, UA_NS0ID_OBJECTSFOLDER),
		   &UA_NODEID_STATIC(0, UA_NS0ID_ORGANIZES));
   ADDREFERENCE(UA_NODEID_STATIC(1, DEMOID), UA_NODEID_STATIC(0, UA_NS0ID_HASTYPEDEFINITION),
		   UA_EXPANDEDNODEID_STATIC(0, UA_NS0ID_FOLDERTYPE));

#define SCALARID 991
   UA_ObjectNode *scalar = UA_ObjectNode_new();
   copyNames((UA_Node*)scalar, "Scalar");
   scalar->nodeId = UA_NODEID_STATIC(1, SCALARID);
   UA_Server_addNode(server, (UA_Node*)scalar,
		   &UA_EXPANDEDNODEID_STATIC(1, DEMOID),
		   &UA_NODEID_STATIC(0, UA_NS0ID_ORGANIZES));
   ADDREFERENCE(UA_NODEID_STATIC(1, SCALARID), UA_NODEID_STATIC(0, UA_NS0ID_HASTYPEDEFINITION),
		   UA_EXPANDEDNODEID_STATIC(0, UA_NS0ID_FOLDERTYPE));

#define ARRAYID 992
   UA_ObjectNode *array = UA_ObjectNode_new();
   copyNames((UA_Node*)array, "Arrays");
   array->nodeId = UA_NODEID_STATIC(1, ARRAYID);
   UA_Server_addNode(server, (UA_Node*)array,
		   &UA_EXPANDEDNODEID_STATIC(1, DEMOID),
		   &UA_NODEID_STATIC(0, UA_NS0ID_ORGANIZES));
   ADDREFERENCE(UA_NODEID_STATIC(1, ARRAYID), UA_NODEID_STATIC(0, UA_NS0ID_HASTYPEDEFINITION),
		   UA_EXPANDEDNODEID_STATIC(0, UA_NS0ID_FOLDERTYPE));

   UA_UInt32 id = 1000; //running id in namespace 1
   for(UA_UInt32 type = 0; UA_IS_BUILTIN(type); type++) {
       if(type == UA_TYPES_VARIANT || type == UA_TYPES_DIAGNOSTICINFO)
           continue;
	   //add a scalar node for every built-in type
	    void *value = UA_new(&UA_TYPES[type]);
	    UA_Variant *variant = UA_Variant_new();
	    UA_Variant_setScalar(variant, value, &UA_TYPES[type]);
	    UA_QualifiedName myIntegerName;
	    char name[15];
	    sprintf(name, "%02d", type);
	    UA_QUALIFIEDNAME_ASSIGN(myIntegerName, name);
	    UA_Server_addVariableNode(server, variant, myIntegerName, UA_NODEID_STATIC(1, ++id),
	                              UA_NODEID_STATIC(1, SCALARID), UA_NODEID_STATIC(0, UA_NS0ID_ORGANIZES));

        //add an array node for every built-in type
        UA_Variant *arrayvar = UA_Variant_new();
        UA_Variant_setArray(arrayvar, UA_Array_new(&UA_TYPES[type], 10), 10, &UA_TYPES[type]);
        UA_Server_addVariableNode(server, arrayvar, myIntegerName, UA_NODEID_STATIC(1, ++id),
                                  UA_NODEID_STATIC(1, ARRAYID), UA_NODEID_STATIC(0, UA_NS0ID_ORGANIZES));
   }
#endif

   return server;
>>>>>>> 72eb13bb
}<|MERGE_RESOLUTION|>--- conflicted
+++ resolved
@@ -493,15 +493,6 @@
                       &UA_EXPANDEDNODEID_STATIC(0, UA_NS0ID_AGGREGATES),
                       &UA_NODEID_STATIC(0, UA_NS0ID_HASSUBTYPE));
 
-<<<<<<< HEAD
-    /***********/
-    /* Objects */
-    /***********/
-    
-    UA_ObjectTypeNode *folderType = UA_ObjectTypeNode_new();
-    folderType->nodeId.identifier.numeric = UA_NS0ID_FOLDERTYPE;
-    COPYNAMES(folderType, "FolderType");
-=======
     /**********************/
     /* Basic Object Types */
     /**********************/
@@ -519,7 +510,6 @@
     UA_ObjectTypeNode *folderType = UA_ObjectTypeNode_new();
     folderType->nodeId.identifier.numeric = UA_NS0ID_FOLDERTYPE;
     copyNames((UA_Node*)folderType, "FolderType");
->>>>>>> 72eb13bb
     UA_NodeStore_insert(server->nodestore, (UA_Node*)folderType, UA_NULL);
     ADDREFERENCE(UA_NODEID_STATIC(0, UA_NS0ID_BASEOBJECTTYPE), UA_NODEID_STATIC(0, UA_NS0ID_HASSUBTYPE),
  		   UA_EXPANDEDNODEID_STATIC(0, UA_NS0ID_FOLDERTYPE));
@@ -533,39 +523,23 @@
     root->nodeId.identifier.numeric = UA_NS0ID_ROOTFOLDER;
     UA_NodeStore_insert(server->nodestore, (UA_Node*)root, UA_NULL);
     ADDREFERENCE(UA_NODEID_STATIC(0, UA_NS0ID_ROOTFOLDER), UA_NODEID_STATIC(0, UA_NS0ID_HASTYPEDEFINITION),
-<<<<<<< HEAD
-                 UA_EXPANDEDNODEID_STATIC(0, UA_NS0ID_FOLDERTYPE));
-=======
  		   UA_EXPANDEDNODEID_STATIC(0, UA_NS0ID_FOLDERTYPE));
->>>>>>> 72eb13bb
 
     UA_ObjectNode *objects = UA_ObjectNode_new();
     copyNames((UA_Node*)objects, "Objects");
     objects->nodeId.identifier.numeric = UA_NS0ID_OBJECTSFOLDER;
     UA_Server_addNode(server, (UA_Node*)objects,
-<<<<<<< HEAD
-                      &UA_EXPANDEDNODEID_STATIC(0, UA_NS0ID_ROOTFOLDER),
-                      &UA_NODEID_STATIC(0, UA_NS0ID_ORGANIZES));
-    ADDREFERENCE(UA_NODEID_STATIC(0, UA_NS0ID_OBJECTSFOLDER), UA_NODEID_STATIC(0, UA_NS0ID_HASTYPEDEFINITION),
-                 UA_EXPANDEDNODEID_STATIC(0, UA_NS0ID_FOLDERTYPE));
-=======
  		   &UA_EXPANDEDNODEID_STATIC(0, UA_NS0ID_ROOTFOLDER),
  		   &UA_NODEID_STATIC(0, UA_NS0ID_ORGANIZES));
     ADDREFERENCE(UA_NODEID_STATIC(0, UA_NS0ID_OBJECTSFOLDER), UA_NODEID_STATIC(0, UA_NS0ID_HASTYPEDEFINITION),
  		   UA_EXPANDEDNODEID_STATIC(0, UA_NS0ID_FOLDERTYPE));
->>>>>>> 72eb13bb
 
     UA_ObjectNode *types = UA_ObjectNode_new();
     copyNames((UA_Node*)types, "Types");
     types->nodeId.identifier.numeric = UA_NS0ID_TYPESFOLDER;
     UA_Server_addNode(server, (UA_Node*)types,
-<<<<<<< HEAD
-                      &UA_EXPANDEDNODEID_STATIC(0, UA_NS0ID_ROOTFOLDER),
-                      &UA_NODEID_STATIC(0, UA_NS0ID_ORGANIZES));
-=======
  		   &UA_EXPANDEDNODEID_STATIC(0, UA_NS0ID_ROOTFOLDER),
  		   &UA_NODEID_STATIC(0, UA_NS0ID_ORGANIZES));
->>>>>>> 72eb13bb
     ADDREFERENCE(UA_NODEID_STATIC(0, UA_NS0ID_TYPESFOLDER), UA_NODEID_STATIC(0, UA_NS0ID_HASTYPEDEFINITION),
  		   UA_EXPANDEDNODEID_STATIC(0, UA_NS0ID_FOLDERTYPE));
 
@@ -573,79 +547,6 @@
     copyNames((UA_Node*)views, "Views");
     views->nodeId.identifier.numeric = UA_NS0ID_VIEWSFOLDER;
     UA_Server_addNode(server, (UA_Node*)views,
-<<<<<<< HEAD
-                      &UA_EXPANDEDNODEID_STATIC(0, UA_NS0ID_ROOTFOLDER),
-                      &UA_NODEID_STATIC(0, UA_NS0ID_ORGANIZES));
-    ADDREFERENCE(UA_NODEID_STATIC(0, UA_NS0ID_VIEWSFOLDER), UA_NODEID_STATIC(0, UA_NS0ID_HASTYPEDEFINITION),
-                 UA_EXPANDEDNODEID_STATIC(0, UA_NS0ID_FOLDERTYPE));
-
-    UA_ObjectNode *servernode = UA_ObjectNode_new();
-    COPYNAMES(servernode, "Server");
-    servernode->nodeId.identifier.numeric = UA_NS0ID_SERVER;
-    UA_Server_addNode(server, (UA_Node*)servernode,
-                      &UA_EXPANDEDNODEID_STATIC(0, UA_NS0ID_OBJECTSFOLDER),
-                      &UA_NODEID_STATIC(0, UA_NS0ID_ORGANIZES));
-    ADDREFERENCE(UA_NODEID_STATIC(0, UA_NS0ID_SERVER), UA_NODEID_STATIC(0, UA_NS0ID_HASCOMPONENT),
-                 UA_EXPANDEDNODEID_STATIC(0, UA_NS0ID_SERVER_SERVERCAPABILITIES));
-    ADDREFERENCE(UA_NODEID_STATIC(0, UA_NS0ID_SERVER), UA_NODEID_STATIC(0, UA_NS0ID_HASPROPERTY),
-                 UA_EXPANDEDNODEID_STATIC(0, UA_NS0ID_SERVER_SERVERARRAY));
-
-    UA_VariableNode *namespaceArray = UA_VariableNode_new();
-    COPYNAMES(namespaceArray, "NamespaceArray");
-    namespaceArray->nodeId.identifier.numeric = UA_NS0ID_SERVER_NAMESPACEARRAY;
-    namespaceArray->value.storage.data.dataPtr = UA_Array_new(&UA_TYPES[UA_TYPES_STRING], 2);
-    namespaceArray->value.storage.data.arrayLength = 2;
-    namespaceArray->value.type = &UA_TYPES[UA_TYPES_STRING];
-    namespaceArray->value.typeId.identifier.numeric = UA_TYPES_IDS[UA_TYPES_STRING];
-    // Fixme: Insert the external namespaces
-    UA_String_copycstring("http://opcfoundation.org/UA/",
-                          &((UA_String *)(namespaceArray->value.storage.data.dataPtr))[0]);
-    UA_String_copycstring("urn:myServer:myApplication",
-                          &((UA_String *)(namespaceArray->value.storage.data.dataPtr))[1]);
-    namespaceArray->valueRank = 1;
-    namespaceArray->minimumSamplingInterval = 1.0;
-    namespaceArray->historizing = UA_FALSE;
-    UA_Server_addNode(server, (UA_Node*)namespaceArray,
-                      &UA_EXPANDEDNODEID_STATIC(0, UA_NS0ID_SERVER),
-                      &UA_NODEID_STATIC(0, UA_NS0ID_HASCOMPONENT));
-
-    UA_ServerStatusDataType *status = UA_ServerStatusDataType_new();
-    status->startTime   = UA_DateTime_now();
-    status->currentTime = UA_DateTime_now();
-    status->state       = UA_SERVERSTATE_RUNNING;
-    UA_String_copycstring("open62541.org", &status->buildInfo.productUri);
-    UA_String_copycstring("open62541", &status->buildInfo.manufacturerName);
-    UA_String_copycstring("open62541", &status->buildInfo.productName);
-    UA_String_copycstring("0.0", &status->buildInfo.softwareVersion);
-    UA_String_copycstring("0.0", &status->buildInfo.buildNumber);
-    status->buildInfo.buildDate = UA_DateTime_now();
-    status->secondsTillShutdown = 99999999;
-    UA_LocalizedText_copycstring("because", &status->shutdownReason);
-    UA_VariableNode *serverstatus = UA_VariableNode_new();
-    COPYNAMES(serverstatus, "ServerStatus");
-    serverstatus->nodeId.identifier.numeric = UA_NS0ID_SERVER_SERVERSTATUS;
-    serverstatus->value.type = &UA_TYPES[UA_TYPES_SERVERSTATUSDATATYPE];
-    serverstatus->value.typeId.identifier.numeric = UA_TYPES_IDS[UA_TYPES_SERVERSTATUSDATATYPE];
-    serverstatus->value.storage.data.arrayLength = 1;
-    serverstatus->value.storage.data.dataPtr = status;
-    UA_Server_addNode(server, (UA_Node*)serverstatus,
-                      &UA_EXPANDEDNODEID_STATIC(0, UA_NS0ID_SERVER),
-                      &UA_NODEID_STATIC(0, UA_NS0ID_HASPROPERTY));
-
-    // todo: make this variable point to a member of the serverstatus
-    UA_VariableNode *state = UA_VariableNode_new();
-    UA_ServerState *stateEnum = UA_ServerState_new();
-    *stateEnum = UA_SERVERSTATE_RUNNING;
-    COPYNAMES(state, "State");
-    state->nodeId.identifier.numeric = UA_NS0ID_SERVER_SERVERSTATUS_STATE;
-    state->value.type = &UA_TYPES[UA_TYPES_SERVERSTATE];
-    state->value.typeId.identifier.numeric = UA_TYPES_IDS[UA_TYPES_SERVERSTATE];
-    state->value.storage.data.arrayLength = 1;
-    state->value.storage.data.dataPtr = stateEnum; // points into the other object.
-    state->value.storageType = UA_VARIANT_DATA;
-    UA_NodeStore_insert(server->nodestore, (UA_Node*)state, UA_NULL);
-    return server;
-=======
  		   &UA_EXPANDEDNODEID_STATIC(0, UA_NS0ID_ROOTFOLDER),
  		   &UA_NODEID_STATIC(0, UA_NS0ID_ORGANIZES));
     ADDREFERENCE(UA_NODEID_STATIC(0, UA_NS0ID_VIEWSFOLDER), UA_NODEID_STATIC(0, UA_NS0ID_HASTYPEDEFINITION),
@@ -875,5 +776,4 @@
 #endif
 
    return server;
->>>>>>> 72eb13bb
 }