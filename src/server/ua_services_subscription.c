--- conflicted
+++ resolved
@@ -164,17 +164,11 @@
 
     /* Filter */
     if(params->filter.encoding != UA_EXTENSIONOBJECT_DECODED) {
-<<<<<<< HEAD
-        UA_DataChangeFilter_init(&(mon->filter.dataChangeFilter));
-        mon->filter.dataChangeFilter.trigger = UA_DATACHANGETRIGGER_STATUSVALUE;
-    } else if(params->filter.content.decoded.type == &UA_TYPES[UA_TYPES_DATACHANGEFILTER]) {
-=======
         UA_DataChangeFilter_init(&(mon->filter));
         mon->filter.trigger = UA_DATACHANGETRIGGER_STATUSVALUE;
     } else if(params->filter.content.decoded.type != &UA_TYPES[UA_TYPES_DATACHANGEFILTER]) {
         return UA_STATUSCODE_BADMONITOREDITEMFILTERINVALID;
     } else {
->>>>>>> b8b9d398
         UA_DataChangeFilter *filter = (UA_DataChangeFilter *)params->filter.content.decoded.data;
         // TODO implement EURange to support UA_DEADBANDTYPE_PERCENT
         if (filter->deadbandType == UA_DEADBANDTYPE_PERCENT) {
@@ -187,7 +181,32 @@
         if (!isDataTypeNumeric(mon->lastValue.type)) {
             return UA_STATUSCODE_BADFILTERNOTALLOWED;
         }
-<<<<<<< HEAD
+        UA_DataChangeFilter_copy(filter, &(mon->filter));
+    }
+
+    MonitoredItem_unregisterSampleCallback(server, mon);
+                         const UA_MonitoringParameters *params,
+                         // This parameter is optional and used only if mon->lastValue is not set yet.
+                         // Then numeric type will be detected from this value. Set null as defaut.
+                         const UA_DataType* dataType) {
+
+    /* Filter */
+    if(params->filter.encoding != UA_EXTENSIONOBJECT_DECODED) {
+        UA_DataChangeFilter_init(&(mon->filter.dataChangeFilter));
+        mon->filter.dataChangeFilter.trigger = UA_DATACHANGETRIGGER_STATUSVALUE;
+    } else if(params->filter.content.decoded.type == &UA_TYPES[UA_TYPES_DATACHANGEFILTER]) {
+        UA_DataChangeFilter *filter = (UA_DataChangeFilter *)params->filter.content.decoded.data;
+        // TODO implement EURange to support UA_DEADBANDTYPE_PERCENT
+        if (filter->deadbandType == UA_DEADBANDTYPE_PERCENT) {
+            return UA_STATUSCODE_BADMONITOREDITEMFILTERUNSUPPORTED;
+        }
+        if (UA_Variant_isEmpty(&mon->lastValue)) {
+            if (!dataType || !isDataTypeNumeric(dataType))
+                return UA_STATUSCODE_BADFILTERNOTALLOWED;
+        } else
+        if (!isDataTypeNumeric(mon->lastValue.type)) {
+            return UA_STATUSCODE_BADFILTERNOTALLOWED;
+        }
         UA_DataChangeFilter_copy(filter, &(mon->filter.dataChangeFilter));
 #ifdef UA_ENABLE_SUBSCRIPTIONS_EVENTS
     } else if (params->filter.content.decoded.type == &UA_TYPES[UA_TYPES_EVENTFILTER]) {
@@ -199,12 +218,6 @@
     }
 
     UA_MonitoredItem_unregisterSampleCallback(server, mon);
-=======
-        UA_DataChangeFilter_copy(filter, &(mon->filter));
-    }
-
-    MonitoredItem_unregisterSampleCallback(server, mon);
->>>>>>> b8b9d398
     mon->monitoringMode = monitoringMode;
 
     /* ClientHandle */
@@ -235,10 +248,6 @@
     if(samplingInterval != samplingInterval) /* Check for nan */
         mon->samplingInterval = server->config.samplingIntervalLimits.min;
 
-<<<<<<< HEAD
-=======
-
->>>>>>> b8b9d398
     /* QueueSize */
     UA_BOUNDEDVALUE_SETWBOUNDS(server->config.queueSizeLimits,
                                params->queueSize, mon->maxQueueSize);
@@ -248,11 +257,9 @@
 
     /* Register sample callback if reporting is enabled */
     if(monitoringMode == UA_MONITORINGMODE_REPORTING)
-<<<<<<< HEAD
+        MonitoredItem_registerSampleCallback(server, mon);
+    return UA_STATUSCODE_GOOD;
         UA_MonitoredItem_registerSampleCallback(server, mon);
-=======
-        MonitoredItem_registerSampleCallback(server, mon);
->>>>>>> b8b9d398
     return UA_STATUSCODE_GOOD;
 }
 
@@ -350,30 +357,9 @@
         UA_LOG_INFO_SESSION(server->config.logger, session, "Could not create MonitoredItem "
                             "with status code %s", UA_StatusCode_name(retval));
         result->statusCode = retval;
-<<<<<<< HEAD
         UA_MonitoredItem_delete(server, newMon);
         return;
     }
-=======
-        MonitoredItem_delete(server, newMon);
-        UA_DataValue_deleteMembers(&v);
-        return;
-    }
-    newMon->subscription = cmc->sub;
-    newMon->attributeId = request->itemToMonitor.attributeId;
-    UA_String_copy(&request->itemToMonitor.indexRange, &newMon->indexRange);
-    newMon->monitoredItemId = ++cmc->sub->lastMonitoredItemId;
-    newMon->timestampsToReturn = cmc->timestampsToReturn;
-    retval = setMonitoredItemSettings(server, newMon, request->monitoringMode,
-                             &request->requestedParameters, v.value.type);
-    UA_DataValue_deleteMembers(&v);
-    if(retval != UA_STATUSCODE_GOOD) {
-        result->statusCode = retval;
-        MonitoredItem_delete(server, newMon);
-        --cmc->sub->lastMonitoredItemId;
-        return;
-    }
->>>>>>> b8b9d398
 
     /* Add to the subscriptions or the local MonitoredItems */
     if(cmc->sub) {
