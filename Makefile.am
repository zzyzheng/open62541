--- conflicted
+++ resolved
@@ -1,10 +1,10 @@
-AM_CFLAGS  = -std=c99 -pedantic -pipe -fstack-protector -Wall -Wextra -Wno-unused-parameter -Wno-unused-function -Wno-unused-label -Wpointer-arith -Wformat -Wreturn-type -Wsign-compare -Wmultichar -Wformat-nonliteral -Winit-self -Wuninitialized -Wno-deprecated -Wformat-security -Werror -ffunction-sections -fdata-sections -Wl,--gc-sections
+AM_CFLAGS = -std=c99 -pedantic -pipe -fstack-protector -Wall -Wextra -Wno-unused-parameter -Wno-unused-function -Wno-unused-label -Wpointer-arith -Wformat -Wreturn-type -Wsign-compare -Wmultichar -Wformat-nonliteral -Winit-self -Wuninitialized -Wno-deprecated -Wformat-security -Werror -ffunction-sections -fdata-sections -Wl,--gc-sections
 AM_LDFLAGS =
 AM_LDADD =
 
 if TARGET_WIN
 else
-AM_CFLAGS += -fPIC 
+AM_CFLAGS += -fPIC
 endif
 
 
@@ -15,7 +15,7 @@
 endif
 
 if COVERAGE
-AM_CFLAGS  += --coverage
+AM_CFLAGS += --coverage
 AM_LDFLAGS += --coverage
 endif
 
@@ -28,20 +28,17 @@
 
 SUBDIRS=src
 if HAVE_CHECK
-	SUBDIRS+= tests
+SUBDIRS+= tests
 endif
 
 if ENABLE_DOXYGEN
-	SUBDIRS+= doc
+SUBDIRS+= doc
 endif
 
 if TARGET_WIN
 else
-SUBDIRS += examples/src	
+SUBDIRS += examples/src
 endif
-<<<<<<< HEAD
-SUBDIRS = $(SUBS) examples/src	
-=======
 
 if PYTHON_WRAPPER
 SUBDIRS += wrappers wrappers/python
@@ -49,5 +46,4 @@
 
 if LUA_WRAPPER
 SUBDIRS += wrappers wrappers/lua
-endif
->>>>>>> 8046001c
+endif