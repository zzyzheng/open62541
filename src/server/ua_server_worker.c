#include "ua_util.h"
#include "ua_server_internal.h"

/**
 * There are four types of job execution:
 *
 * 1. Normal jobs (dispatched to worker threads if multithreading is activated)
 *
 * 2. Repeated jobs with a repetition interval (dispatched to worker threads)
 *
 * 3. Mainloop jobs are executed (once) from the mainloop and not in the worker threads. The server
 * contains a stack structure where all threads can add mainloop jobs for the next mainloop
 * iteration. This is used e.g. to trigger adding and removing repeated jobs without blocking the
 * mainloop.
 *
 * 4. Delayed jobs are executed once in a worker thread. But only when all normal jobs that were
 * dispatched earlier have been executed. This is achieved by a counter in the worker threads. We
 * compute from the counter if all previous jobs have finished. The delay can be very long, since we
 * try to not interfere too much with normal execution. A use case is to eventually free obsolete
 * structures that _could_ still be accessed from concurrent threads.
 *
 * - Remove the entry from the list
 * - mark it as "dead" with an atomic operation
 * - add a delayed job that frees the memory when all concurrent operations have completed
 * 
 * This approach to concurrently accessible memory is known as epoch based reclamation [1]. According to
 * [2], it performs competitively well on many-core systems. Our version of EBR does however not require
 * a global epoch. Instead, every worker thread has its own epoch counter that we observe for changes.
 * 
 * [1] Fraser, K. 2003. Practical lock freedom. Ph.D. thesis. Computer Laboratory, University of Cambridge.
 * [2] Hart, T. E., McKenney, P. E., Brown, A. D., & Walpole, J. (2007). Performance of memory reclamation
 *     for lockless synchronization. Journal of Parallel and Distributed Computing, 67(12), 1270-1285.
 * 
 * 
 */

#define MAXTIMEOUT 500 // max timeout in millisec until the next main loop iteration
#define BATCHSIZE 20 // max number of jobs that are dispatched at once to workers

static void processJobs(UA_Server *server, UA_Job *jobs, size_t jobsSize) {
    UA_ASSERT_RCU_UNLOCKED();
    UA_RCU_LOCK();
    for(size_t i = 0; i < jobsSize; i++) {
        UA_Job *job = &jobs[i];
        switch(job->type) {
        case UA_JOBTYPE_NOTHING:
            break;
        case UA_JOBTYPE_DETACHCONNECTION:
            UA_Connection_detachSecureChannel(job->job.closeConnection);
            break;
        case UA_JOBTYPE_BINARYMESSAGE_NETWORKLAYER:
            UA_Server_processBinaryMessage(server, job->job.binaryMessage.connection,
                                           &job->job.binaryMessage.message);
            UA_Connection *connection = job->job.binaryMessage.connection;
            connection->releaseRecvBuffer(connection, &job->job.binaryMessage.message);
            break;
        case UA_JOBTYPE_BINARYMESSAGE_ALLOCATED:
            UA_Server_processBinaryMessage(server, job->job.binaryMessage.connection,
                                           &job->job.binaryMessage.message);
            UA_ByteString_deleteMembers(&job->job.binaryMessage.message);
            break;
        case UA_JOBTYPE_METHODCALL:
        case UA_JOBTYPE_METHODCALL_DELAYED:
            job->job.methodCall.method(server, job->job.methodCall.data);
            break;
        default:
            UA_LOG_WARNING(server->config.logger, UA_LOGCATEGORY_SERVER,
                           "Trying to execute a job of unknown type");
            break;
        }
    }
    UA_RCU_UNLOCK();
}

/*******************************/
/* Worker Threads and Dispatch */
/*******************************/

#ifdef UA_ENABLE_MULTITHREADING

struct MainLoopJob {
    struct cds_lfs_node node;
    UA_Job job;
};

/** Entry in the dispatch queue */
struct DispatchJobsList {
    struct cds_wfcq_node node; // node for the queue
    size_t jobsSize;
    UA_Job *jobs;
};

static void * workerLoop(UA_Worker *worker) {
    UA_Server *server = worker->server;
    UA_UInt32 *counter = &worker->counter;
    volatile UA_Boolean *running = &worker->running;
    
    /* Initialize the (thread local) random seed with the ram address of worker */
    UA_random_seed((uintptr_t)worker);
   	rcu_register_thread();

    pthread_mutex_t mutex; // required for the condition variable
    pthread_mutex_init(&mutex,0);
    pthread_mutex_lock(&mutex);

    while(*running) {
        struct DispatchJobsList *wln = (struct DispatchJobsList*)
            cds_wfcq_dequeue_blocking(&server->dispatchQueue_head, &server->dispatchQueue_tail);
        if(!wln) {
            uatomic_inc(counter);
            /* sleep until a work arrives (and wakes up all worker threads) */
            pthread_cond_wait(&server->dispatchQueue_condition, &mutex);
            continue;
        }
        processJobs(server, wln->jobs, wln->jobsSize);
        UA_free(wln->jobs);
        UA_free(wln);
        uatomic_inc(counter);
    }

    pthread_mutex_unlock(&mutex);
    pthread_mutex_destroy(&mutex);
    UA_ASSERT_RCU_UNLOCKED();
    rcu_barrier(); // wait for all scheduled call_rcu work to complete
   	rcu_unregister_thread();
    return NULL;
}

/** Dispatch jobs to workers. Slices the job array up if it contains more than
    BATCHSIZE items. The jobs array is freed in the worker threads. */
static void dispatchJobs(UA_Server *server, UA_Job *jobs, size_t jobsSize) {
    size_t startIndex = jobsSize; // start at the end
    while(jobsSize > 0) {
        size_t size = BATCHSIZE;
        if(size > jobsSize)
            size = jobsSize;
        startIndex = startIndex - size;
        struct DispatchJobsList *wln = UA_malloc(sizeof(struct DispatchJobsList));
        if(startIndex > 0) {
            wln->jobs = UA_malloc(size * sizeof(UA_Job));
            memcpy(wln->jobs, &jobs[startIndex], size * sizeof(UA_Job));
            wln->jobsSize = size;
        } else {
            /* forward the original array */
            wln->jobsSize = size;
            wln->jobs = jobs;
        }
        cds_wfcq_node_init(&wln->node);
        cds_wfcq_enqueue(&server->dispatchQueue_head, &server->dispatchQueue_tail, &wln->node);
        jobsSize -= size;
    }
}

static void
emptyDispatchQueue(UA_Server *server) {
    while(!cds_wfcq_empty(&server->dispatchQueue_head, &server->dispatchQueue_tail)) {
        struct DispatchJobsList *wln = (struct DispatchJobsList*)
            cds_wfcq_dequeue_blocking(&server->dispatchQueue_head, &server->dispatchQueue_tail);
        processJobs(server, wln->jobs, wln->jobsSize);
        UA_free(wln->jobs);
        UA_free(wln);
    }
}

#endif

/*****************/
/* Repeated Jobs */
/*****************/

struct IdentifiedJob {
    UA_Job job;
    UA_Guid id;
};

/**
 * The RepeatedJobs structure contains an array of jobs that are either executed with the same
 * repetition interval. The linked list is sorted, so we can stop traversing when the first element
 * has nextTime > now.
 */
struct RepeatedJobs {
    LIST_ENTRY(RepeatedJobs) pointers; ///> Links to the next list of repeated jobs (with a different) interval
    UA_DateTime nextTime; ///> The next time when the jobs are to be executed
    UA_UInt32 interval; ///> Interval in 100ns resolution
    size_t jobsSize; ///> Number of jobs contained
    struct IdentifiedJob jobs[]; ///> The jobs. This is not a pointer, instead the struct is variable sized.
};

/* throwaway struct for the mainloop callback */
struct AddRepeatedJob {
    struct IdentifiedJob job;
    UA_UInt32 interval;
};

/* internal. call only from the main loop. */
static UA_StatusCode addRepeatedJob(UA_Server *server, struct AddRepeatedJob * UA_RESTRICT arw) {
    struct RepeatedJobs *matchingTw = NULL; // add the item here
    struct RepeatedJobs *lastTw = NULL; // if there is no repeated job, add a new one this entry
    struct RepeatedJobs *tempTw;
    UA_StatusCode retval = UA_STATUSCODE_GOOD;

    /* search for matching entry */
    UA_DateTime firstTime = UA_DateTime_nowMonotonic() + arw->interval;
    tempTw = LIST_FIRST(&server->repeatedJobs);
    while(tempTw) {
        if(arw->interval == tempTw->interval) {
            matchingTw = tempTw;
            break;
        }
        if(tempTw->nextTime > firstTime)
            break;
        lastTw = tempTw;
        tempTw = LIST_NEXT(lastTw, pointers);
    }

    if(matchingTw) {
        /* append to matching entry */
        matchingTw = UA_realloc(matchingTw, sizeof(struct RepeatedJobs) +
                                (sizeof(struct IdentifiedJob) * (matchingTw->jobsSize + 1)));
        if(!matchingTw) {
            retval = UA_STATUSCODE_BADOUTOFMEMORY;
            goto cleanup;
        }
        /* link the reallocated tw into the list */
        LIST_REPLACE(matchingTw, matchingTw, pointers);
    } else {
        /* create a new entry */
        matchingTw = UA_malloc(sizeof(struct RepeatedJobs) + sizeof(struct IdentifiedJob));
        if(!matchingTw) {
            retval = UA_STATUSCODE_BADOUTOFMEMORY;
            goto cleanup;
        }
        matchingTw->jobsSize = 0;
        matchingTw->nextTime = firstTime;
        matchingTw->interval = arw->interval;
        if(lastTw)
            LIST_INSERT_AFTER(lastTw, matchingTw, pointers);
        else
            LIST_INSERT_HEAD(&server->repeatedJobs, matchingTw, pointers);
    }
    matchingTw->jobs[matchingTw->jobsSize] = arw->job;
    matchingTw->jobsSize++;

 cleanup:
#ifdef UA_ENABLE_MULTITHREADING
    UA_free(arw);
#endif
    return retval;
}

UA_StatusCode UA_Server_addRepeatedJob(UA_Server *server, UA_Job job, UA_UInt32 interval, UA_Guid *jobId) {
    /* the interval needs to be at least 5ms */
    if(interval < 5)
        return UA_STATUSCODE_BADINTERNALERROR;
    interval *= (UA_UInt32)UA_MSEC_TO_DATETIME; // from ms to 100ns resolution

#ifdef UA_ENABLE_MULTITHREADING
    struct AddRepeatedJob *arw = UA_malloc(sizeof(struct AddRepeatedJob));
    if(!arw)
        return UA_STATUSCODE_BADOUTOFMEMORY;

    arw->interval = interval;
    arw->job.job = job;
    if(jobId) {
        arw->job.id = UA_Guid_random();
        *jobId = arw->job.id;
    } else
        UA_Guid_init(&arw->job.id);

    struct MainLoopJob *mlw = UA_malloc(sizeof(struct MainLoopJob));
    if(!mlw) {
        UA_free(arw);
        return UA_STATUSCODE_BADOUTOFMEMORY;
    }
    mlw->job = (UA_Job) {
        .type = UA_JOBTYPE_METHODCALL,
        .job.methodCall = {.data = arw, .method = (void (*)(UA_Server*, void*))addRepeatedJob}};
    cds_lfs_push(&server->mainLoopJobs, &mlw->node);
#else
    struct AddRepeatedJob arw;
    arw.interval = interval;
    arw.job.job = job;
    if(jobId) {
        arw.job.id = UA_Guid_random();
        *jobId = arw.job.id;
    } else
        UA_Guid_init(&arw.job.id);
    addRepeatedJob(server, &arw);
#endif
    return UA_STATUSCODE_GOOD;
}

/* Returns the next datetime when a repeated job is scheduled */
static UA_DateTime processRepeatedJobs(UA_Server *server, UA_DateTime current) {
    struct RepeatedJobs *tw, *tmp_tw;
    /* Iterate over the list of elements (sorted according to the next execution timestamp) */
    LIST_FOREACH_SAFE(tw, &server->repeatedJobs, pointers, tmp_tw) {
        if(tw->nextTime > current)
            break;

#ifdef UA_ENABLE_MULTITHREADING
        // copy the entry and insert at the new location
        UA_Job *jobsCopy = UA_malloc(sizeof(UA_Job) * tw->jobsSize);
        if(!jobsCopy) {
            UA_LOG_ERROR(server->config.logger, UA_LOGCATEGORY_SERVER,
                         "Not enough memory to dispatch delayed jobs");
            break;
        }
        for(size_t i=0;i<tw->jobsSize;i++)
            jobsCopy[i] = tw->jobs[i].job;
        dispatchJobs(server, jobsCopy, tw->jobsSize); // frees the job pointer
#else
        size_t size = tw->jobsSize;
        for(size_t i = 0; i < size; i++)
            processJobs(server, &tw->jobs[i].job, 1); // does not free the job ptr
#endif

        /* Elements are removed only here. Check if empty. */
        if(tw->jobsSize == 0) {
            LIST_REMOVE(tw, pointers);
            UA_free(tw);
            UA_assert(LIST_FIRST(&server->repeatedJobs) != tw); /* Assert for static code checkers */
            continue;
        }

        /* Set the time for the next execution */
        tw->nextTime += tw->interval;
        if(tw->nextTime < current)
            tw->nextTime = current;

        /* Reinsert to keep the list sorted */
        struct RepeatedJobs *prevTw = LIST_FIRST(&server->repeatedJobs);
        while(true) {
            struct RepeatedJobs *n = LIST_NEXT(prevTw, pointers);
            if(!n || n->nextTime > tw->nextTime)
                break;
            prevTw = n;
        }
        if(prevTw != tw) {
            LIST_REMOVE(tw, pointers);
            LIST_INSERT_AFTER(prevTw, tw, pointers);
        }
    }

    // check if the next repeated job is sooner than the usual timeout
    // calc in 32 bit must be ok
    struct RepeatedJobs *first = LIST_FIRST(&server->repeatedJobs);
    UA_DateTime next = current + (MAXTIMEOUT * UA_MSEC_TO_DATETIME);
    if(first && first->nextTime < next)
        next = first->nextTime;
    return next;
}

/* Call this function only from the main loop! */
static void removeRepeatedJob(UA_Server *server, UA_Guid *jobId) {
    struct RepeatedJobs *tw;
    LIST_FOREACH(tw, &server->repeatedJobs, pointers) {
        for(size_t i = 0; i < tw->jobsSize; i++) {
            if(!UA_Guid_equal(jobId, &tw->jobs[i].id))
                continue;
            tw->jobsSize--; /* if size == 0, tw is freed during the next processing */
            if(tw->jobsSize > 0)
                tw->jobs[i] = tw->jobs[tw->jobsSize]; // move the last entry to overwrite
            goto finish;
        }
    }
 finish:
#ifdef UA_ENABLE_MULTITHREADING
    UA_free(jobId);
#endif
    return;
}

UA_StatusCode UA_Server_removeRepeatedJob(UA_Server *server, UA_Guid jobId) {
#ifdef UA_ENABLE_MULTITHREADING
    UA_Guid *idptr = UA_malloc(sizeof(UA_Guid));
    if(!idptr)
        return UA_STATUSCODE_BADOUTOFMEMORY;
    *idptr = jobId;
    // dispatch to the mainloopjobs stack
    struct MainLoopJob *mlw = UA_malloc(sizeof(struct MainLoopJob));
    mlw->job = (UA_Job) {
        .type = UA_JOBTYPE_METHODCALL,
        .job.methodCall = {.data = idptr, .method = (void (*)(UA_Server*, void*))removeRepeatedJob}};
    cds_lfs_push(&server->mainLoopJobs, &mlw->node);
#else
    removeRepeatedJob(server, &jobId);
#endif
    return UA_STATUSCODE_GOOD;
}

void UA_Server_deleteAllRepeatedJobs(UA_Server *server) {
    struct RepeatedJobs *current, *temp;
    LIST_FOREACH_SAFE(current, &server->repeatedJobs, pointers, temp) {
        LIST_REMOVE(current, pointers);
        UA_free(current);
    }
}

/****************/
/* Delayed Jobs */
/****************/

#ifdef UA_ENABLE_MULTITHREADING

#define DELAYEDJOBSSIZE 100 // Collect delayed jobs until we have DELAYEDWORKSIZE items

struct DelayedJobs {
    struct DelayedJobs *next;
    UA_UInt32 *workerCounters; // initially NULL until the counter are set
    UA_UInt32 jobsCount; // the size of the array is DELAYEDJOBSSIZE, the count may be less
    UA_Job jobs[DELAYEDJOBSSIZE]; // when it runs full, a new delayedJobs entry is created
};

/* Dispatched as an ordinary job when the DelayedJobs list is full */
static void getCounters(UA_Server *server, struct DelayedJobs *delayed) {
    UA_UInt32 *counters = UA_malloc(server->config.nThreads * sizeof(UA_UInt32));
    for(UA_UInt16 i = 0; i < server->config.nThreads; i++)
        counters[i] = server->workers[i].counter;
    delayed->workerCounters = counters;
}

// Call from the main thread only. This is the only function that modifies
// server->delayedWork. processDelayedWorkQueue modifies the "next" (after the
// head).
static void addDelayedJob(UA_Server *server, UA_Job *job) {
    struct DelayedJobs *dj = server->delayedJobs;
    if(!dj || dj->jobsCount >= DELAYEDJOBSSIZE) {
        /* create a new DelayedJobs and add it to the linked list */
        dj = UA_malloc(sizeof(struct DelayedJobs));
        if(!dj) {
            UA_LOG_ERROR(server->config.logger, UA_LOGCATEGORY_SERVER,
                         "Not enough memory to add a delayed job");
            return;
        }
        dj->jobsCount = 0;
        dj->workerCounters = NULL;
        dj->next = server->delayedJobs;
        server->delayedJobs = dj;

        /* dispatch a method that sets the counter for the full list that comes afterwards */
        if(dj->next) {
            UA_Job *setCounter = UA_malloc(sizeof(UA_Job));
            *setCounter = (UA_Job) {.type = UA_JOBTYPE_METHODCALL, .job.methodCall =
                                    {.method = (void (*)(UA_Server*, void*))getCounters, .data = dj->next}};
            dispatchJobs(server, setCounter, 1);
        }
    }
    dj->jobs[dj->jobsCount] = *job;
    dj->jobsCount++;
}

static void addDelayedJobAsync(UA_Server *server, UA_Job *job) {
    addDelayedJob(server, job);
    UA_free(job);
}

static void server_free(UA_Server *server, void *data) {
    UA_free(data);
}

UA_StatusCode UA_Server_delayedFree(UA_Server *server, void *data) {
    UA_Job *j = UA_malloc(sizeof(UA_Job));
    if(!j)
        return UA_STATUSCODE_BADOUTOFMEMORY;
    j->type = UA_JOBTYPE_METHODCALL;
    j->job.methodCall.data = data;
    j->job.methodCall.method = server_free;
    struct MainLoopJob *mlw = UA_malloc(sizeof(struct MainLoopJob));
    mlw->job = (UA_Job) {.type = UA_JOBTYPE_METHODCALL, .job.methodCall =
                         {.data = j, .method = (UA_ServerCallback)addDelayedJobAsync}};
    cds_lfs_push(&server->mainLoopJobs, &mlw->node);
    return UA_STATUSCODE_GOOD;
}

UA_StatusCode
UA_Server_delayedCallback(UA_Server *server, UA_ServerCallback callback, void *data) {
    UA_Job *j = UA_malloc(sizeof(UA_Job));
    if(!j)
        return UA_STATUSCODE_BADOUTOFMEMORY;
    j->type = UA_JOBTYPE_METHODCALL;
    j->job.methodCall.data = data;
    j->job.methodCall.method = callback;
    struct MainLoopJob *mlw = UA_malloc(sizeof(struct MainLoopJob));
    mlw->job = (UA_Job) {.type = UA_JOBTYPE_METHODCALL, .job.methodCall =
                         {.data = j, .method = (UA_ServerCallback)addDelayedJobAsync}};
    cds_lfs_push(&server->mainLoopJobs, &mlw->node);
    return UA_STATUSCODE_GOOD;
}

/* Find out which delayed jobs can be executed now */
static void
dispatchDelayedJobs(UA_Server *server, void *_) {
    /* start at the second */
    struct DelayedJobs *dw = server->delayedJobs, *beforedw = dw;
    if(dw)
        dw = dw->next;

    /* find the first delayedwork where the counters have been set and have moved */
    while(dw) {
        if(!dw->workerCounters) {
            beforedw = dw;
            dw = dw->next;
            continue;
        }
        UA_Boolean allMoved = true;
        for(size_t i = 0; i < server->config.nThreads; i++) {
            if(dw->workerCounters[i] == server->workers[i].counter) {
                allMoved = false;
                break;
            }
        }
        if(allMoved)
            break;
        beforedw = dw;
        dw = dw->next;
    }

#if (__GNUC__ <= 4 && __GNUC_MINOR__ <= 6)
#pragma GCC diagnostic push
#pragma GCC diagnostic ignored "-Wextra"
#pragma GCC diagnostic ignored "-Wcast-qual"
#pragma GCC diagnostic ignored "-Wunused-value"
#endif
    /* process and free all delayed jobs from here on */
    while(dw) {
        processJobs(server, dw->jobs, dw->jobsCount);
        struct DelayedJobs *next = uatomic_xchg(&beforedw->next, NULL);
        UA_free(dw);
        UA_free(dw->workerCounters);
        dw = next;
    }
#if (__GNUC__ <= 4 && __GNUC_MINOR__ <= 6)
#pragma GCC diagnostic pop
#endif

}

#endif

/********************/
/* Main Server Loop */
/********************/

#ifdef UA_ENABLE_MULTITHREADING
static void processMainLoopJobs(UA_Server *server) {
    /* no synchronization required if we only use push and pop_all */
    struct cds_lfs_head *head = __cds_lfs_pop_all(&server->mainLoopJobs);
    if(!head)
        return;
    struct MainLoopJob *mlw = (struct MainLoopJob*)&head->node;
    struct MainLoopJob *next;
    do {
        processJobs(server, &mlw->job, 1);
        next = (struct MainLoopJob*)mlw->node.next;
        UA_free(mlw);
        //cppcheck-suppress unreadVariable
    } while((mlw = next));
    //UA_free(head);
}
#endif

UA_StatusCode UA_Server_run_startup(UA_Server *server) {
#ifdef UA_ENABLE_MULTITHREADING
    /* Spin up the worker threads */
    UA_LOG_INFO(server->config.logger, UA_LOGCATEGORY_SERVER,
                "Spinning up %u worker thread(s)", server->config.nThreads);
    pthread_cond_init(&server->dispatchQueue_condition, 0);
    server->workers = UA_malloc(server->config.nThreads * sizeof(UA_Worker));
    if(!server->workers)
        return UA_STATUSCODE_BADOUTOFMEMORY;
    for(size_t i = 0; i < server->config.nThreads; i++) {
        UA_Worker *worker = &server->workers[i];
        worker->server = server;
        worker->counter = 0;
        worker->running = true;
        pthread_create(&worker->thr, NULL, (void* (*)(void*))workerLoop, worker);
    }

    /* Try to execute delayed callbacks every 10 sec */
    UA_Job processDelayed = {.type = UA_JOBTYPE_METHODCALL,
                             .job.methodCall = {.method = dispatchDelayedJobs, .data = NULL} };
    UA_Server_addRepeatedJob(server, processDelayed, 10000, NULL);
#endif

    /* Start the networklayers */
    UA_StatusCode result = UA_STATUSCODE_GOOD;
    for(size_t i = 0; i < server->config.networkLayersSize; i++) {
        UA_ServerNetworkLayer *nl = &server->config.networkLayers[i];
        result |= nl->start(nl, server->config.logger);
<<<<<<< HEAD
        //for(size_t j = 0; j < server->endpointDescriptionsSize; j++) {
        //    UA_String_copy(&nl->discoveryUrl, &server->endpointDescriptions[j].endpointUrl);
        //}
    }

    /*
     * For each application add a number of endponits
    */

    if(server->applicationsSize*server->config.networkLayersSize == 0)
        return result;

    server->endpoints = (UA_Endpoint*)UA_malloc(sizeof(UA_Endpoint)*server->applicationsSize*server->config.networkLayersSize);
    if(!server->endpoints)
        return UA_STATUSCODE_BADOUTOFMEMORY;

    server->endpointsSize=server->applicationsSize*server->config.networkLayersSize;

    for(size_t i=0; i<server->endpointsSize; i++){
        server->endpoints[i].application = NULL;
        UA_EndpointDescription_init(&server->endpoints[i].description);
    }

    for(size_t j=0; j<server->applicationsSize; j++){
        UA_Application* newApplication = &server->applications[j];
        for(size_t i = 0; i<server->config.networkLayersSize; i++){
            //adding a default endpoint to the sever and link it with the application
            //todo: not sure how to handle different networklayers

            UA_Endpoint* newEndpoint = &server->endpoints[j*server->config.networkLayersSize+i];
            UA_EndpointDescription_init(&newEndpoint->description);
            newEndpoint->application = NULL;

            //cross-link endpoint and application
            newEndpoint->application = newApplication;
            //cross-link application and endpoint
            void* ptr = UA_realloc(newApplication->endpoints, sizeof(UA_Endpoint*)*(newApplication->endpointsSize+1)); //fixme check for 0
            if(ptr)
                newApplication->endpoints = ptr;
            newApplication->endpointsSize++;
            newApplication->endpoints[newApplication->endpointsSize-1] = newEndpoint;

            //init endpoint
            UA_EndpointDescription *endpointDescription = &newEndpoint->description;

            //fixme - we need to destinguish between app url and endpoint url
            //UA_String_copy(&newApplication->description.applicationUri, &endpointDescription->endpointUrl);

            endpointDescription->securityMode = UA_MESSAGESECURITYMODE_NONE;
            endpointDescription->securityPolicyUri =
                    UA_STRING_ALLOC("http://opcfoundation.org/UA/SecurityPolicy#None");
            endpointDescription->transportProfileUri =
                    UA_STRING_ALLOC("http://opcfoundation.org/UA-Profile/Transport/uatcp-uasc-uabinary");

            size_t policies = 0;
            if(server->config.enableAnonymousLogin)
                policies++;
            if(server->config.enableUsernamePasswordLogin)
                policies++;
            endpointDescription->userIdentityTokensSize = policies;
            endpointDescription->userIdentityTokens = UA_Array_new(policies, &UA_TYPES[UA_TYPES_USERTOKENPOLICY]);

            size_t currentIndex = 0;
            if(server->config.enableAnonymousLogin) {
                UA_UserTokenPolicy_init(&endpointDescription->userIdentityTokens[currentIndex]);
                endpointDescription->userIdentityTokens[currentIndex].tokenType = UA_USERTOKENTYPE_ANONYMOUS;
                endpointDescription->userIdentityTokens[currentIndex].policyId = UA_STRING_ALLOC(ANONYMOUS_POLICY);
                currentIndex++;
            }
            if(server->config.enableUsernamePasswordLogin) {
                UA_UserTokenPolicy_init(&endpointDescription->userIdentityTokens[currentIndex]);
                endpointDescription->userIdentityTokens[currentIndex].tokenType = UA_USERTOKENTYPE_USERNAME;
                endpointDescription->userIdentityTokens[currentIndex].policyId = UA_STRING_ALLOC(USERNAME_POLICY);
            }

            /* The standard says "the HostName specified in the Server Certificate is the
        same as the HostName contained in the endpointUrl provided in the
        EndpointDescription */
            UA_String_copy(&server->config.serverCertificate, &endpointDescription->serverCertificate);


            /* copy the discovery url only once the networlayer has been started */
            // UA_String_copy(&server->config.networkLayers[i].discoveryUrl, &endpoint->endpointUrl);

        }
    }

    /* Init URLs of applications according to NLs ones */
    for(size_t i = 0; i < server->applicationsSize; i++) {
        UA_Application* application = &server->applications[i];

        //TODO: more complex logic is needed here to adjust urls according to NLs
        //TODO: we need to discreminate between relative and absolut urls
        UA_String suffix;
        if(application->description.discoveryUrlsSize == 0){ //no discoverUrls - use default suffix
            suffix = UA_STRING_ALLOC("/open62541");
        }else if(application->description.discoveryUrlsSize == 1){  //one discoveryUrl - treat first one as suffix
            UA_String_copy(&application->description.discoveryUrls[0], &suffix);
            application->description.discoveryUrlsSize = 0;
            UA_String_delete(&application->description.discoveryUrls[0]);
            application->description.discoveryUrls = NULL;
        }

        UA_String *disc = UA_realloc(application->description.discoveryUrls, sizeof(UA_String) *
                (application->description.discoveryUrlsSize + server->config.networkLayersSize));
        if(!disc) {
            UA_ApplicationDescription_delete(&application->description);
            return UA_STATUSCODE_BADOUTOFMEMORY;
        }
        application->description.discoveryUrls = disc;
        application->description.discoveryUrlsSize = server->config.networkLayersSize;

        // TODO: Add nl only if discoveryUrl not already present

        for(size_t j = 0; j < server->config.networkLayersSize; j++) {
            /* Set application discoveryUrl using its prefix */
            UA_ServerNetworkLayer *nl = &server->config.networkLayers[j];
            UA_String_init(&application->description.discoveryUrls[j]);
            UA_String_copy(&nl->discoveryUrl, &application->description.discoveryUrls[j]);
            UA_String_append(&application->description.discoveryUrls[j], &suffix);

            /* Init URLs of endpoints according to NLs ones */
            /* Every application has already server->config.networkLayersSize many endpoints */
            UA_String_copy(&application->description.discoveryUrls[j], &application->endpoints[j]->description.endpointUrl);
            UA_String endpointSuffx = UA_STRING("/endpoint");
            UA_String_append(&application->endpoints[j]->description.endpointUrl, &endpointSuffx);

            UA_ApplicationDescription_copy(&application->description, &application->endpoints[j]->description.server);
        }

        UA_String_deleteMembers(&suffix);
=======
>>>>>>> 0a28a5f5
    }

    return result;
}

static void completeMessages(UA_Server *server, UA_Job *job) {
    UA_Boolean realloced = UA_FALSE;
    UA_StatusCode retval = UA_Connection_completeMessages(job->job.binaryMessage.connection,
                                                          &job->job.binaryMessage.message, &realloced);
    if(retval != UA_STATUSCODE_GOOD) {
        if(retval == UA_STATUSCODE_BADOUTOFMEMORY)
            UA_LOG_WARNING(server->config.logger, UA_LOGCATEGORY_NETWORK,
                           "Lost message(s) from Connection %i as memory could not be allocated",
                           job->job.binaryMessage.connection->sockfd);
        else if(retval != UA_STATUSCODE_GOOD)
            UA_LOG_INFO(server->config.logger, UA_LOGCATEGORY_NETWORK,
                        "Could not merge half-received messages on Connection %i with error 0x%08x",
                        job->job.binaryMessage.connection->sockfd, retval);
        job->type = UA_JOBTYPE_NOTHING;
        return;
    }
    if(realloced)
        job->type = UA_JOBTYPE_BINARYMESSAGE_ALLOCATED;

    /* discard the job if message is empty - also no leak is possible here */
    if(job->job.binaryMessage.message.length == 0)
        job->type = UA_JOBTYPE_NOTHING;
}

UA_UInt16 UA_Server_run_iterate(UA_Server *server, UA_Boolean waitInternal) {
#ifdef UA_ENABLE_MULTITHREADING
    /* Run work assigned for the main thread */
    processMainLoopJobs(server);
#endif
    /* Process repeated work */
    UA_DateTime now = UA_DateTime_nowMonotonic();
    UA_DateTime nextRepeated = processRepeatedJobs(server, now);

    UA_UInt16 timeout = 0;
    if(waitInternal)
        timeout = (UA_UInt16)((nextRepeated - now) / UA_MSEC_TO_DATETIME);

    /* Get work from the networklayer */
    for(size_t i = 0; i < server->config.networkLayersSize; i++) {
        UA_ServerNetworkLayer *nl = &server->config.networkLayers[i];
        UA_Job *jobs;
        size_t jobsSize;
        /* only the last networklayer waits on the tieout */
        if(i == server->config.networkLayersSize-1)
            jobsSize = nl->getJobs(nl, &jobs, timeout);
        else
            jobsSize = nl->getJobs(nl, &jobs, 0);

        for(size_t k = 0; k < jobsSize; k++) {
#ifdef UA_ENABLE_MULTITHREADING
            /* Filter out delayed work */
            if(jobs[k].type == UA_JOBTYPE_METHODCALL_DELAYED) {
                addDelayedJob(server, &jobs[k]);
                jobs[k].type = UA_JOBTYPE_NOTHING;
                continue;
            }
#endif
            /* Merge half-received messages */
            if(jobs[k].type == UA_JOBTYPE_BINARYMESSAGE_NETWORKLAYER)
                completeMessages(server, &jobs[k]);
        }

#ifdef UA_ENABLE_MULTITHREADING
        dispatchJobs(server, jobs, jobsSize);
        /* Wake up worker threads */
        if(jobsSize > 0)
            pthread_cond_broadcast(&server->dispatchQueue_condition);
#else
        processJobs(server, jobs, jobsSize);
        if(jobsSize > 0)
            UA_free(jobs);
#endif
    }

    now = UA_DateTime_nowMonotonic();
    timeout = 0;
    if(nextRepeated > now)
        timeout = (UA_UInt16)((nextRepeated - now) / UA_MSEC_TO_DATETIME);
    return timeout;
}

UA_StatusCode UA_Server_run_shutdown(UA_Server *server) {
    for(size_t i = 0; i < server->config.networkLayersSize; i++) {
        UA_ServerNetworkLayer *nl = &server->config.networkLayers[i];
        UA_Job *stopJobs;
        size_t stopJobsSize = nl->stop(nl, &stopJobs);
        processJobs(server, stopJobs, stopJobsSize);
        UA_free(stopJobs);
    }

#ifdef UA_ENABLE_MULTITHREADING
    UA_LOG_INFO(server->config.logger, UA_LOGCATEGORY_SERVER,
                "Shutting down %u worker thread(s)", server->config.nThreads);
    /* Wait for all worker threads to finish */
    for(size_t i = 0; i < server->config.nThreads; i++)
        server->workers[i].running = false;
    pthread_cond_broadcast(&server->dispatchQueue_condition);
    for(size_t i = 0; i < server->config.nThreads; i++)
        pthread_join(server->workers[i].thr, NULL);
    UA_free(server->workers);

    /* Manually finish the work still enqueued.
       This especially contains delayed frees */
    emptyDispatchQueue(server);
    UA_ASSERT_RCU_UNLOCKED();
    rcu_barrier(); // wait for all scheduled call_rcu work to complete
#endif
    return UA_STATUSCODE_GOOD;
}

UA_StatusCode UA_Server_run(UA_Server *server, volatile UA_Boolean *running) {
    UA_StatusCode retval = UA_Server_run_startup(server);
    if(retval != UA_STATUSCODE_GOOD)
        return retval;
    while(*running)
        UA_Server_run_iterate(server, true);
    return UA_Server_run_shutdown(server);
}<|MERGE_RESOLUTION|>--- conflicted
+++ resolved
@@ -588,7 +588,6 @@
     for(size_t i = 0; i < server->config.networkLayersSize; i++) {
         UA_ServerNetworkLayer *nl = &server->config.networkLayers[i];
         result |= nl->start(nl, server->config.logger);
-<<<<<<< HEAD
         //for(size_t j = 0; j < server->endpointDescriptionsSize; j++) {
         //    UA_String_copy(&nl->discoveryUrl, &server->endpointDescriptions[j].endpointUrl);
         //}
@@ -674,54 +673,6 @@
             // UA_String_copy(&server->config.networkLayers[i].discoveryUrl, &endpoint->endpointUrl);
 
         }
-    }
-
-    /* Init URLs of applications according to NLs ones */
-    for(size_t i = 0; i < server->applicationsSize; i++) {
-        UA_Application* application = &server->applications[i];
-
-        //TODO: more complex logic is needed here to adjust urls according to NLs
-        //TODO: we need to discreminate between relative and absolut urls
-        UA_String suffix;
-        if(application->description.discoveryUrlsSize == 0){ //no discoverUrls - use default suffix
-            suffix = UA_STRING_ALLOC("/open62541");
-        }else if(application->description.discoveryUrlsSize == 1){  //one discoveryUrl - treat first one as suffix
-            UA_String_copy(&application->description.discoveryUrls[0], &suffix);
-            application->description.discoveryUrlsSize = 0;
-            UA_String_delete(&application->description.discoveryUrls[0]);
-            application->description.discoveryUrls = NULL;
-        }
-
-        UA_String *disc = UA_realloc(application->description.discoveryUrls, sizeof(UA_String) *
-                (application->description.discoveryUrlsSize + server->config.networkLayersSize));
-        if(!disc) {
-            UA_ApplicationDescription_delete(&application->description);
-            return UA_STATUSCODE_BADOUTOFMEMORY;
-        }
-        application->description.discoveryUrls = disc;
-        application->description.discoveryUrlsSize = server->config.networkLayersSize;
-
-        // TODO: Add nl only if discoveryUrl not already present
-
-        for(size_t j = 0; j < server->config.networkLayersSize; j++) {
-            /* Set application discoveryUrl using its prefix */
-            UA_ServerNetworkLayer *nl = &server->config.networkLayers[j];
-            UA_String_init(&application->description.discoveryUrls[j]);
-            UA_String_copy(&nl->discoveryUrl, &application->description.discoveryUrls[j]);
-            UA_String_append(&application->description.discoveryUrls[j], &suffix);
-
-            /* Init URLs of endpoints according to NLs ones */
-            /* Every application has already server->config.networkLayersSize many endpoints */
-            UA_String_copy(&application->description.discoveryUrls[j], &application->endpoints[j]->description.endpointUrl);
-            UA_String endpointSuffx = UA_STRING("/endpoint");
-            UA_String_append(&application->endpoints[j]->description.endpointUrl, &endpointSuffx);
-
-            UA_ApplicationDescription_copy(&application->description, &application->endpoints[j]->description.server);
-        }
-
-        UA_String_deleteMembers(&suffix);
-=======
->>>>>>> 0a28a5f5
     }
 
     return result;
